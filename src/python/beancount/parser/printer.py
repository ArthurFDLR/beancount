"""Conversion from internal data structures to text.
"""
__author__ = "Martin Blais <blais@furius.ca>"

import io
import re
import sys
import textwrap

from beancount.core import interpolate
from beancount.core import data
from beancount.core import display_context


def align_position_strings(strings):
    """A helper used to align rendered amounts positions to their first currency
    character (an uppercase letter). This class accepts a list of rendered
    positions and calculates the necessary width to render them stacked in a
    column so that the first currency word aligns. It does not go beyond that
    (further currencies, e.g. for the price or cost, are not aligned).

    This is perhaps best explained with an example. The following positions will
    be aligned around the column marked with '^':

              45 GOOG {504.30 USD}
               4 GOOG {504.30 USD / 2014-11-11}
            9.95 USD
       -22473.32 CAD @ 1.10 USD
                 ^

    Strings without a currency character will be rendered flush left.

    Args:
      strings: A list of rendered position or amount strings.
    Returns:
      A pair of a list of aligned strings and the width of the aligned strings.
    """
    # Maximum length before the alignment character.
    max_before = 0
    # Maximum length after the alignment character.
    max_after = 0
    # Maxmimum length of unknown strings.
    max_unknown = 0

    string_items = []
    search = re.compile('[A-Z]').search
    for string in strings:
        match = search(string)
        if match:
            index = match.start()
            if index != 0:
                max_before = max(index, max_before)
                max_after = max(len(string) - index, max_after)
                string_items.append((index, string))
                continue
        # else
        max_unknown = max(len(string), max_unknown)
        string_items.append((None, string))

    # Compute formatting string.
    max_total = max(max_before + max_after, max_unknown)
    max_after_prime = max_total - max_before
    fmt = "{{:>{0}}}{{:{1}}}".format(max_before, max_after_prime).format
    fmt_unknown = "{{:<{0}}}".format(max_total).format

    # Align the strings and return them.
    aligned_strings = []
    for index, string in string_items:
        if index is not None:
            string = fmt(string[:index], string[index:])
        else:
            string = fmt_unknown(string)
        aligned_strings.append(string)

    return aligned_strings, max_total


class EntryPrinter:
    """A multi-method interface for printing all directive types.

    Atributes:
      dcontext: An instance of DisplayContext with which to render all the numbers.
      render_weight: A boolean, true if we should render the weight of the postings
        as a comment, for debugging.
      min_width_account: An integer, the minimum width to leave for the account name.
    """

    # pylint: disable=invalid-name

    def __init__(self, dcontext=None, render_weight=False, min_width_account=None):
        self.dcontext = dcontext or display_context.DEFAULT_DISPLAY_CONTEXT
        self.dformat = self.dcontext.build(precision=display_context.Precision.MOST_COMMON)
        self.dformat_max = self.dcontext.build(precision=display_context.Precision.MAXIMUM)
        self.render_weight = render_weight
        self.min_width_account = min_width_account

    def __call__(self, obj):
        """Render a directive.

        Args:
          obj: The directive to be rendered.
        Returns:
          A string, the rendered directive.
        """
        oss = io.StringIO()
        method = getattr(self, obj.__class__.__name__)
        method(obj, oss)
        return oss.getvalue()

    def Transaction(self, entry, oss):
        # Compute the string for the payee and narration line.
        strings = []
        if entry.payee:
            strings.append('"{}" |'.format(entry.payee))
        if entry.narration:
            strings.append('"{}"'.format(entry.narration))
        elif entry.payee:
            # Ensure we append an empty string for narration if we have a payee.
            strings.append('""')

        if entry.tags:
            for tag in sorted(entry.tags):
                strings.append('#{}'.format(tag))
        if entry.links:
            for link in sorted(entry.links):
                strings.append('^{}'.format(link))

        oss.write('{e.date} {e.flag} {}\n'.format(' '.join(strings), e=entry))

        rows = [self.render_posting_strings(posting)
                for posting in entry.postings]
        strs_account = [row[0] for row in rows]
        width_account = (max(len(flag_account) for flag_account in strs_account)
                         if strs_account
                         else 1)
        strs_position, width_position = align_position_strings(row[1] for row in rows)
        strs_weight, width_weight = align_position_strings(row[2] for row in rows)

        if self.min_width_account and self.min_width_account > width_account:
            width_account = self.min_width_account

        non_trivial_balance = (any(map(interpolate.has_nontrivial_balance, entry.postings))
                               if self.render_weight
                               else False)
        if non_trivial_balance:
            fmt = "  {{:{0}}}  {{:{1}}}  ; {{:{2}}}\n".format(
                width_account, width_position, width_weight).format
            for account, position_str, weight_str in zip(strs_account,
                                                         strs_position,
                                                         strs_weight):
                oss.write(fmt(account,
                              position_str,
                              weight_str if non_trivial_balance else ''))
        else:
            fmt = "  {{:{0}}}  {{:{1}}}\n".format(width_account, width_position).format
            for account, position_str in zip(strs_account, strs_position):
                oss.write(fmt(account, position_str))

    def render_posting_strings(self, posting):
        # This renders the three components of a posting: the account and its
        # optional posting flag, the position, and finally, the weight of the
        # position.

        # Render a string of the flag and hte account.
        flag = '{} '.format(posting.flag) if posting.flag else ''
        flag_account = flag + posting.account

        # Render a string with the amount and cost and optional price, if
        # present. Also render a string with the weight.
        if posting.position:
            position_str = posting.position.to_string(self.dformat)
            weight_str = interpolate.get_posting_weight(posting).to_string(self.dformat)
        else:
            position_str = ''
            weight_str = ''

        if posting.price is not None:
            position_str += ' @ {}'.format(posting.price.to_string(self.dformat_max))

        return flag_account, position_str, weight_str

    def Posting(self, posting, oss):
        # Note: This is to be used when rendering postings directly only. The
        # method rendering a transaction attempts to align the posting strings
        # together.
        flag_account, position_str, weight_str = self.render_posting_strings(posting)
        oss.write('  {:64} {} {}\n'.format(flag_account, position_str, weight_str).rstrip())

    def Balance(self, entry, oss):
        comment = '   ; Diff: {}'.format(entry.diff_amount) if entry.diff_amount else ''
<<<<<<< HEAD
        oss.write(('{e.date} balance {e.account:47} {amount}'
                   '{comment}\n').format(e=entry,
                                         amount=entry.amount.to_string(self.dformat),
                                         comment=comment))
=======
        oss.write(('{e.date} balance {e.account:47} {amount:>22}'
                   '{comment}\n').format(e=entry,
                                         comment=comment,
                                         amount=str(entry.amount)))
>>>>>>> 2f4a600a

    def Note(_, entry, oss):
        oss.write('{e.date} note {e.account} "{e.comment}"\n'.format(e=entry))

    def Document(_, entry, oss):
        oss.write('{e.date} document {e.account} "{e.filename}"\n'.format(e=entry))

    def Pad(_, entry, oss):
        oss.write('{e.date} pad {e.account} {e.source_account}\n'.format(e=entry))

    def Open(_, entry, oss):
        oss.write('{e.date} open {e.account:47} {currencies}\n'.format(
            e=entry, currencies=','.join(entry.currencies or [])))

    def Close(_, entry, oss):
        oss.write('{e.date} close {e.account}\n'.format(e=entry))

    def Price(self, entry, oss):
        oss.write('{e.date} price {e.currency:<22} {amount:>22}\n'.format(
            e=entry, amount=entry.amount.to_string(self.dformat_max)))

    def Event(_, entry, oss):
        oss.write('{e.date} event "{e.type}" "{e.description}"\n'.format(e=entry))


def format_entry(entry, dcontext=None, render_weights=False):
    """Format an entry into a string in the same input syntax the parser accepts.

    Args:
      entry: An entry instance.
      dcontext: An instance of DisplayContext used to format the numbers.
      render_weights: A boolean, true to render the weights for debugging.
    Returns:
      A string, the formatted entry.
    """
    return EntryPrinter(dcontext, render_weights)(entry)


def print_entry(entry, dcontext=None, render_weights=False, file=None):
    """A convenience function that prints a single entry to a file.

    Args:
      entry: A directive entry.
      dcontext: An instance of DisplayContext used to format the numbers.
      render_weights: A boolean, true to render the weights for debugging.
      file: An optional file object to write the entries to.
    """
    output = file or sys.stdout
    output.write(format_entry(entry, dcontext, render_weights))
    output.write('\n')


def print_entries(entries, dcontext=None, render_weights=False, file=None, prefix=None):
    """A convenience function that prints a list of entries to a file.

    Args:
      entries: A list of directives.
      dcontext: An instance of DisplayContext used to format the numbers.
      render_weights: A boolean, true to render the weights for debugging.
      file: An optional file object to write the entries to.
    """
    assert isinstance(entries, list)
    output = file or sys.stdout
    if prefix:
        output.write(prefix)
    previous_type = type(entries[0]) if entries else None
    eprinter = EntryPrinter(dcontext, render_weights)
    for entry in entries:
        # Insert a newline between transactions and between blocks of directives
        # of the same type.
        entry_type = type(entry)
        if entry_type is data.Transaction or entry_type is not previous_type:
            output.write('\n')
            previous_type = entry_type

        output.write(eprinter(entry))


def render_source(meta):
    """Render the source for errors in a way that it will be both detected by
    Emacs and align and rendered nicely.

    Args:
      meta: an instance of AttrDict.
    Returns:
      A string, rendered to be interpretable as a message location for Emacs or
      other editors.
    """
    return '{}:{:8}'.format(meta.filename, '{}:'.format(meta.lineno))


def format_error(error):
    """Given an error objects, return a formatted string for it.

    Args:
      error: a namedtuple objects representing an error. It has to have an
        'entry' attribute that may be either a single directive object or a
        list of directive objects.
    Returns:
      A string, the errors rendered.
    """
    oss = io.StringIO()
    oss.write('{} {}\n'.format(render_source(error.source), error.message))
    if error.entry is not None:
        entries = error.entry if isinstance(error.entry, list) else [error.entry]
        error_string = '\n'.join(format_entry(entry) for entry in entries)
        oss.write('\n')
        oss.write(textwrap.indent(error_string, '   '))
        oss.write('\n')
    return oss.getvalue()


def print_error(error, file=None):
    """A convenience function that prints a single error to a file.

    Args:
      error: An error object.
      file: An optional file object to write the errors to.
    """
    output = file or sys.stdout
    output.write(format_error(error))
    output.write('\n')


def print_errors(errors, file=None, prefix=None):
    """A convenience function that prints a list of errors to a file.

    Args:
      errors: A list of errors.
      file: An optional file object to write the errors to.
    """
    output = file or sys.stdout
    if prefix:
        output.write(prefix)
    for error in errors:
        output.write(format_error(error))
        output.write('\n')<|MERGE_RESOLUTION|>--- conflicted
+++ resolved
@@ -188,17 +188,10 @@
 
     def Balance(self, entry, oss):
         comment = '   ; Diff: {}'.format(entry.diff_amount) if entry.diff_amount else ''
-<<<<<<< HEAD
         oss.write(('{e.date} balance {e.account:47} {amount}'
                    '{comment}\n').format(e=entry,
                                          amount=entry.amount.to_string(self.dformat),
                                          comment=comment))
-=======
-        oss.write(('{e.date} balance {e.account:47} {amount:>22}'
-                   '{comment}\n').format(e=entry,
-                                         comment=comment,
-                                         amount=str(entry.amount)))
->>>>>>> 2f4a600a
 
     def Note(_, entry, oss):
         oss.write('{e.date} note {e.account} "{e.comment}"\n'.format(e=entry))
