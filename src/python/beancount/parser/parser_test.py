"""
Tests for parser.
"""
__author__ = "Martin Blais <blais@furius.ca>"

import datetime
import unittest
import inspect
<<<<<<< HEAD
import tempfile
=======
>>>>>>> d16a772d
import re
import sys
import subprocess
import tempfile

from beancount.core.amount import D
from beancount.parser.parser import parsedoc
from beancount.parser import parser
from beancount.parser import lexer
from beancount.core import data
from beancount.core import amount
from beancount.core import interpolate
from beancount.core import interpolate_test
from beancount.utils import test_utils


def check_list(test, objlist, explist):
    """Assert the list of objects against the expected specification.

    Args:
      test: the instance of the test object, used for generating assertions.
      objlist: the list of objects returned.

      explist: the list of objects expected. 'explist' can be an integer, to
               check the length of the list; if it is a list of types, the types
               are checked against the types of the objects in the list. This is
               meant to be a convenient method.
    """
    if isinstance(explist, int):
        test.assertEqual(explist, len(objlist))
    elif isinstance(explist, (tuple, list)):
        test.assertEqual(len(explist), len(objlist))
        for obj, exp in zip(objlist, explist):
            test.assertTrue(isinstance(type(obj), type(exp)))


class TestParserInputs(unittest.TestCase):
    """Try difference sources for the parser's input."""

    INPUT = """
      2013-05-18 * "Nice dinner at Mermaid Inn"
        Expenses:Restaurant         100 USD
        Assets:US:Cash
    """

    def test_parse_string(self):
        entries, errors, _ = parser.parse_string(self.INPUT)
        self.assertEqual(1, len(entries))
        self.assertEqual(0, len(errors))

    def test_parse_file(self):
        with tempfile.NamedTemporaryFile('w', suffix='.beancount') as file:
            file.write(self.INPUT)
            file.flush()
            entries, errors, _ = parser.parse_file(file.name)
            self.assertEqual(1, len(entries))
            self.assertEqual(0, len(errors))

    @classmethod
    def parse_stdin(cls):
        entries, errors, _ = parser.parse_file("-")
        assert entries
        assert not errors

    def test_parse_stdin(self):
        code = ('import beancount.parser.parser_test as p; '
                'p.TestParserInputs.parse_stdin()')
        pipe = subprocess.Popen([sys.executable, '-c', code, __file__],
                                env=test_utils.subprocess_env(),
                                stdin=subprocess.PIPE)
        output, errors = pipe.communicate(self.INPUT.encode('utf-8'))
        self.assertEqual(0, pipe.returncode)


class TestParserEntryTypes(unittest.TestCase):
    """Basic smoke test one entry of each kind."""

    @parsedoc
    def test_entry_transaction_1(self, entries, _, __):
        """
          2013-05-18 * "Nice dinner at Mermaid Inn"
            Expenses:Restaurant         100 USD
            Assets:US:Cash
        """
        check_list(self, entries, [data.Transaction])

    @parsedoc
    def test_entry_transaction_2(self, entries, _, __):
        """
          2013-05-18 txn "Nice dinner at Mermaid Inn"
            Expenses:Restaurant         100 USD
            Assets:US:Cash
        """
        check_list(self, entries, [data.Transaction])

    @parsedoc
    def test_entry_balance(self, entries, _, __):
        """
          2013-05-18 balance Assets:US:BestBank:Checking  200 USD
        """
        check_list(self, entries, [data.Balance])

    @parsedoc
    def test_entry_balance_with_cost(self, entries, errors, __):
        """
          2013-05-18 balance Assets:Investments  10 MSFT {45.30 USD}
        """
        check_list(self, entries, [])
        check_list(self, errors, [parser.ParserSyntaxError])

    @parsedoc
    def test_entry_open_1(self, entries, _, __):
        """
          2013-05-18 open Assets:US:BestBank:Checking
        """
        check_list(self, entries, [data.Open])

    @parsedoc
    def test_entry_open_2(self, entries, _, __):
        """
          2013-05-18 open Assets:US:BestBank:Checking   USD
        """
        check_list(self, entries, [data.Open])

    @parsedoc
    def test_entry_open_3(self, entries, errors, __):
        """
          2013-05-18 open Assets:Cash   USD,CAD,EUR
        """
        check_list(self, entries, [data.Open])
        self.assertEqual(entries[0].booking, None)

    @parsedoc
    def test_entry_open_4(self, entries, errors, __):
        """
          2013-05-18 open Assets:US:Vanguard:VIIPX  VIIPX  "STRICT"
        """
        check_list(self, entries, [data.Open])
        self.assertEqual(entries[0].booking, 'STRICT')

    @parsedoc
    def test_entry_open_5(self, entries, errors, __):
        """
          2013-05-18 open Assets:US:Vanguard:VIIPX    "STRICT"
        """
        check_list(self, entries, [data.Open])
        self.assertEqual(entries[0].booking, 'STRICT')

    @parsedoc
    def test_entry_close(self, entries, _, __):
        """
          2013-05-18 close Assets:US:BestBank:Checking
        """
        check_list(self, entries, [data.Close])

    @parsedoc
    def test_entry_pad(self, entries, _, __):
        """
          2013-05-18 pad Assets:US:BestBank:Checking  Equity:Opening-Balances
        """
        check_list(self, entries, [data.Pad])

    @parsedoc
    def test_entry_event(self, entries, _, __):
        """
          2013-05-18 event "location" "New York, USA"
        """
        check_list(self, entries, [data.Event])

    @parsedoc
    def test_entry_note(self, entries, _, __):
        """
          2013-05-18 note Assets:US:BestBank:Checking  "Blah, di blah."
        """
        check_list(self, entries, [data.Note])

    @parsedoc
    def test_entry_price(self, entries, _, __):
        """
          2013-05-18 price USD   1.0290 CAD
        """
        check_list(self, entries, [data.Price])


class TestParserComplete(unittest.TestCase):
    """Tests of completion of balance."""

    @parsedoc
    def test_entry_transaction_single_posting_at_zero(self, entries, errors, _):
        """
          2013-05-18 * "Nice dinner at Mermaid Inn"
            Expenses:Restaurant         0 USD
        """
        check_list(self, entries, [data.Transaction])
        check_list(self, errors, 0)

    @parsedoc
    def test_entry_transaction_imbalance_from_single_posting(self, entries, errors, _):
        """
          2013-05-18 * "Nice dinner at Mermaid Inn"
            Expenses:Restaurant         100 USD
        """
        check_list(self, entries, [data.Transaction])
        check_list(self, errors, 1 if interpolate_test.ERRORS_ON_RESIDUAL else 0)
        entry = entries[0]
        self.assertEqual(1, len(entry.postings))


class TestUglyBugs(unittest.TestCase):
    """Test all kinds of stupid sh*t that will inevitably occur in practice."""

    @parsedoc
    def test_empty_1(self, entries, errors, _):
        ""
        check_list(self, entries, [])
        check_list(self, errors, [])

    @parsedoc
    def test_empty_2(self, entries, errors, _):
        """

        """
        check_list(self, entries, [])
        check_list(self, errors, [])

    @parsedoc
    def test_comment(self, entries, errors, _):
        """
        ;; This is some comment.
        """
        check_list(self, entries, [])
        check_list(self, errors, [])

    def test_extra_whitespace_note(self):
        input_ = '\n2013-07-11 note Assets:Cash "test"\n\n  ;;\n'
        entries, errors, _ = parser.parse_string(input_)
        check_list(self, entries, [data.Note])
        check_list(self, errors, [])

    def test_extra_whitespace_transaction(self):
        input_ = '\n'.join([
            '2013-05-18 * "Nice dinner at Mermaid Inn"',
            '  Expenses:Restaurant         100 USD',
            '  Assets:US:Cash',
            '  ',
            ';; End of file',
        ])

        entries, errors, _ = parser.parse_string(input_, yydebug=0)
        check_list(self, entries, [data.Transaction])
        check_list(self, errors, [])

    def test_extra_whitespace_comment(self):
        input_ = '\n'.join([
            '2013-05-18 * "Nice dinner at Mermaid Inn"',
            '  Expenses:Restaurant         100 USD',
            '  Assets:US:Cash',
            '  ;;',
        ])
        entries, errors, _ = parser.parse_string(input_)
        check_list(self, entries, [data.Transaction])
        check_list(self, errors, [])

    @parsedoc
    def test_indent_eof(self, entries, errors, _):
        "\t"
        check_list(self, entries, [])
        check_list(self, errors, [])

    @parsedoc
    def test_comment_eof(self, entries, errors, _):
        "; comment"
        check_list(self, entries, [])
        check_list(self, errors, [])

    @parsedoc
    def test_no_empty_lines(self, entries, errors, _):
        """
          2013-05-01 open Assets:Cash   USD,CAD,EUR
          2013-05-02 close Assets:US:BestBank:Checking
          2013-05-03 pad Assets:US:BestBank:Checking  Equity:Opening-Balancess
          2013-05-04 event "location" "New York, USA"
          2013-05-05 * "Payee" "Narration"
            Assets:US:BestBank:Checking   100.00 USD
            Assets:Cash
          2013-05-06 note Assets:US:BestBank:Checking  "Blah, di blah."
          2013-05-07 price USD   1.0290 CAD
        """
        self.assertEqual(7, len(entries))
        self.assertEqual([], errors)


class TestTagStack(unittest.TestCase):

    @parsedoc
    def test_tag_left_unclosed(self, entries, errors, _):
        """
          pushtag #trip-to-nowhere
        """
        self.assertEqual(1, len(errors))
        self.assertTrue(re.search('Unbalanced tag', errors[0].message))

    @parsedoc
    def test_pop_invalid_tag(self, entries, errors, _):
        """
          poptag #trip-to-nowhere
        """
        self.assertTrue(errors)
        self.assertTrue(re.search('absent tag', errors[0].message))


class TestMultipleLines(unittest.TestCase):

    @parsedoc
    def test_multiline_narration(self, entries, errors, _):
        """
          2014-07-11 * "Hello one line
          and yet another,
          and why not another!"
            Expenses:Restaurant         100 USD
            Assets:Cash
        """
        self.assertEqual(1, len(entries))
        self.assertFalse(errors)
        self.assertFalse(lexer.LexerError in map(type, errors))
        expected_narration = "Hello one line\nand yet another,\nand why not another!"
        self.assertEqual(expected_narration, entries[0].narration)


class TestSyntaxErrors(unittest.TestCase):
    """Test syntax errors that occur within the parser.
    One of our goals is to recover and report without ever
    bailing out with an exception."""

    @parsedoc
    def test_lexer_default_rule_1(self, entries, errors, _):
        """
          Account:*:Bla
        """
        self.assertEqual(entries, [])
        self.assertTrue(errors)
        self.assertTrue(lexer.LexerError in map(type, errors))

    @parsedoc
    def test_lexer_default_rule_2(self, entries, errors, _):
        """
          2013-05-18 * "Nice dinner at Mermaid Inn"
            Expenses:Resta(urant        100 USD
            Expenses:Tips                10 USD
            Assets:US:Cash             -110 USD

          2013-05-20 balance Assets:US:Cash  -110 USD
        """
        # This should fail to parse the "Expenses:Resta(urant" account name.

        # Check that we indeed read the 'check' entry that comes after the one
        # with the error.
        check_list(self, entries, [data.Balance])

        # Make sure at least one error is reported.
        self.assertTrue(parser.ParserSyntaxError in map(type, errors))
        self.assertTrue(lexer.LexerError in map(type, errors))


class TestLineNumbers(unittest.TestCase):
    """Check that the line numbers line up correctly."""

    @parsedoc
    def test_line_numbers(self, entries, errors, _):
        """
          2013-05-18 * "Nice dinner at Mermaid Inn"
            Expenses:Restaurant         100 USD
            Assets:US:Cash

          2013-05-19 balance  Assets:US:Cash   -100 USD

          2013-05-20 note  Assets:US:Cash   "Something"

        """
        _, first_line = inspect.getsourcelines(
            TestLineNumbers.test_line_numbers.__wrapped__)
        first_line += 1

        self.assertEqual(2, entries[0].source.lineno - first_line)
        self.assertEqual(6, entries[1].source.lineno - first_line)
        self.assertEqual(8, entries[2].source.lineno - first_line)


class TestParserOptions(unittest.TestCase):

    @parsedoc
    def test_option_single_value(self, entries, errors, options_map):
        """
          option "title" "Super Rich"

        """
        option = options_map['title']
        self.assertEqual(option, 'Super Rich')

    @parsedoc
    def test_option_list_value(self, entries, errors, options_map):
        """
          option "documents" "/path/docs/a"
          option "documents" "/path/docs/b"
          option "documents" "/path/docs/c"

        """
        documents = options_map['documents']
        self.assertEqual(['/path/docs/a',
                          '/path/docs/b',
                          '/path/docs/c'], documents)

    @parsedoc
    def test_invalid_option(self, entries, errors, options_map):
        """
          option "bladibla_invalid" "Some value"

        """
        check_list(self, errors, [parser.ParserError])
        self.assertFalse("bladibla_invalid" in options_map)

    @parsedoc
    def test_readonly_option(self, entries, errors, options_map):
        """
          option "filename" "gniagniagniagniagnia"

        """
        check_list(self, errors, [parser.ParserError])
        self.assertNotEqual("filename", "gniagniagniagniagnia")


class TestParserPlugin(unittest.TestCase):

    @parsedoc
    def test_plugin(self, entries, errors, options_map):
        """
          plugin "beancount.plugin.unrealized"
        """
        self.assertFalse(errors)
        self.assertEqual([('beancount.plugin.unrealized', None)],
                         options_map['plugin'])

    @parsedoc
    def test_plugin_with_config(self, entries, errors, options_map):
        """
          plugin "beancount.plugin.unrealized" "Unrealized"
        """
        self.assertFalse(errors)
        self.assertEqual([('beancount.plugin.unrealized', 'Unrealized')],
                         options_map['plugin'])

    # Note: this is testing the old method, which will become obsolete one day.
    @parsedoc
    def test_plugin_as_option(self, entries, errors, options_map):
        """
          option "plugin" "beancount.plugin.unrealized"
        """
        self.assertFalse(errors)
        self.assertEqual([('beancount.plugin.unrealized', None)],
                         options_map['plugin'])

    @parsedoc
    def test_plugin_as_option_with_config(self, entries, errors, options_map):
        """
          option "plugin" "beancount.plugin.unrealized:Unrealized"
        """
        self.assertFalse(errors)
        self.assertEqual([('beancount.plugin.unrealized', 'Unrealized')],
                         options_map['plugin'])


class TestDisplayContextOptions(unittest.TestCase):

    @parsedoc
    def test_render_commas_no(self, _, __, options_map):
        """
          option "render_commas" "0"
        """
        self.assertEqual(False, options_map['render_commas'])

    @parsedoc
    def test_render_commas_yes(self, _, __, options_map):
        """
          option "render_commas" "1"
        """
        self.assertEqual(True, options_map['render_commas'])



class TestParserLinks(unittest.TestCase):

    @parsedoc
    def test_links(self, entries, errors, _):
        """
          2013-05-18 * "Something something" ^38784734873
            Expenses:Restaurant         100 USD
            Assets:US:Cash

        """
        check_list(self, entries, [data.Transaction])
        self.assertEqual(entries[0].links, set(['38784734873']))


class TestTransactions(unittest.TestCase):

    @parsedoc
    def test_simple_1(self, entries, errors, _):
        """
          2013-05-18 * "Nice dinner at Mermaid Inn"
            Expenses:Restaurant         100 USD
            Assets:US:Cash
        """
        check_list(self, entries, [data.Transaction])
        check_list(self, errors, [])
        self.assertEqual(None, entries[0].payee)
        self.assertEqual("Nice dinner at Mermaid Inn", entries[0].narration)

    @parsedoc
    def test_simple_2(self, entries, errors, _):
        """

          2013-05-18 * "Nice dinner at Mermaid Inn"
            Expenses:Restaurant         100 USD
            Assets:US:Cash

          2013-05-20 * "Duane Reade" | "Toothbrush"
            Expenses:BathroomSupplies         4 USD
            Assets:US:BestBank:Checking

        """
        check_list(self, entries, [data.Transaction, data.Transaction])
        check_list(self, errors, [])
        self.assertEqual(None, entries[0].payee)
        self.assertEqual("Nice dinner at Mermaid Inn", entries[0].narration)
        self.assertEqual("Duane Reade", entries[1].payee)
        self.assertEqual("Toothbrush", entries[1].narration)

    @parsedoc
    def test_empty_narration(self, entries, errors, _):
        """
          2013-05-18 * ""
            Expenses:Restaurant         100 USD
            Assets:US:Cash
        """
        check_list(self, entries, [data.Transaction])
        check_list(self, errors, [])
        self.assertEqual("", entries[0].narration)
        self.assertEqual(None, entries[0].payee)

    @parsedoc
    def test_no_narration(self, entries, errors, _):
        """
          2013-05-18 *
            Expenses:Restaurant         100 USD
            Assets:US:Cash
        """
        check_list(self, entries, [data.Transaction])
        check_list(self, errors, [])
        self.assertEqual("", entries[0].narration)
        self.assertEqual(None, entries[0].payee)

    @parsedoc
    def test_payee_no_narration(self, entries, errors, _):
        """
          2013-05-18 * "Mermaid Inn" |
            Expenses:Restaurant         100 USD
            Assets:US:Cash
        """
        # Make sure a single string and a pipe raises an error, because '|' does
        # not carry any special meaning anymore.
        check_list(self, entries, [data.Transaction])
        check_list(self, errors, [parser.ParserError])
        self.assertEqual(None, entries[0].payee)
        self.assertEqual("Mermaid Inn", entries[0].narration)

    @parsedoc
    def test_too_many_strings(self, entries, errors, _):
        """
          2013-05-18 * "A" "B" "C"
            Expenses:Restaurant         100 USD
            Assets:US:Cash
        """
        check_list(self, entries, [])
        check_list(self, errors, [parser.ParserError])

    @parsedoc
    def test_link_and_then_tag(self, entries, errors, _):
        """
          2014-04-20 * "Money from CC" ^610fa7f17e7a #trip
            Expenses:Restaurant         100 USD
            Assets:US:Cash
        """
        check_list(self, entries, [data.Transaction])
        check_list(self, errors, [])
        self.assertEqual("Money from CC", entries[0].narration)
        self.assertEqual(None, entries[0].payee)
        self.assertEqual(set(["610fa7f17e7a"]), entries[0].links)
        self.assertEqual(set(["trip"]), entries[0].tags)

    @parsedoc
    def test_tag_then_link(self, entries, errors, _):
        """
          2014-04-20 * #trip "Money from CC" ^610fa7f17e7a
            Expenses:Restaurant         100 USD
            Assets:US:Cash
        """
        check_list(self, entries, [data.Transaction])
        check_list(self, errors, [])
        self.assertEqual("Money from CC", entries[0].narration)
        self.assertEqual(None, entries[0].payee)
        self.assertEqual(set(["610fa7f17e7a"]), entries[0].links)
        self.assertEqual(set(["trip"]), entries[0].tags)

    @parsedoc
    def test_zero_prices(self, entries, errors, _):
        """
          2014-04-20 * "Like a conversion entry"
            Equity:Conversions         100 USD @ 0 XFER
            Equity:Conversions         101 CAD @ 0 XFER
            Equity:Conversions         102 AUD @ 0 XFER
        """
        check_list(self, entries, [data.Transaction])
        check_list(self, errors, [])

    @parsedoc
    def test_zero_units(self, entries, errors, _):
        """
          2014-04-20 * "Zero number of units"
            Assets:Investment         0 GOOG {500.00 USD}
            Assets:Cash
        """
        check_list(self, entries, [data.Transaction])
        check_list(self, errors, [parser.ParserError])

    @parsedoc
    def test_zero_costs(self, entries, errors, _):
        """
          2014-04-20 * "Like a conversion entry"
            Assets:Investment         10 GOOG {0 USD}
            Assets:Cash
        """
        check_list(self, entries, [data.Transaction])
        check_list(self, errors, [parser.ParserError])

    @parsedoc
    def test_imbalance(self, entries, errors, _):
        """
          2014-04-20 * "Busted!"
            Assets:Checking         100 USD
            Assets:Checking         -99 USD
        """
        check_list(self, entries, [data.Transaction])
        check_list(self, errors,
                   [interpolate.BalanceError]
                   if interpolate_test.ERRORS_ON_RESIDUAL else [])

    @parsedoc
    def test_no_postings(self, entries, errors, _):
        """
          2014-07-17 * "(JRN) INTRA-ACCOUNT TRANSFER" ^795422780
        """
        self.assertTrue(isinstance(entries[0].postings, list))


class TestCurrencies(unittest.TestCase):

    @parsedoc
    def test_parse_currencies(self, entries, errors, _):
        """
          2014-01-19 open Assets:Underscore    DJ_EURO
          2014-01-19 open Assets:Period        DJ.EURO
          2014-01-19 open Assets:Apostrophe    DJ'EURO
          2014-01-19 open Assets:Numbers       EURO123
        """
        self.assertFalse(errors)


class TestBalance(unittest.TestCase):

    @parsedoc
    def test_total_price(self, entries, errors, _):
        """
          2013-05-18 * ""
            Assets:Investments:MSFT      10 MSFT @@ 2000 USD
            Assets:Investments:Cash
        """
        posting = entries[0].postings[0]
        self.assertEqual(amount.from_string('200 USD'), posting.price)
        self.assertEqual(None, posting.position.lot.cost)

    @parsedoc
    def test_total_cost(self, entries, errors, _):
        """
          2013-05-18 * ""
            Assets:Investments:MSFT      10 MSFT {{2,000 USD}}
            Assets:Investments:Cash

          2013-05-18 * ""
            Assets:Investments:MSFT      10 MSFT {{2000 USD / 2014-02-25}}
            Assets:Investments:Cash
        """
        for entry in entries:
            posting = entry.postings[0]
            self.assertEqual(amount.from_string('200 USD'), posting.position.lot.cost)
            self.assertEqual(None, posting.price)


class TestMetaData(unittest.TestCase):

    @parsedoc
    def test_metadata_transaction__begin(self, entries, errors, _):
        """
          2013-05-18 * ""
            test: "Something"
            Assets:Investments:MSFT      10 MSFT @@ 2000 USD
            Assets:Investments:Cash
        """
        self.assertEqual(1, len(entries))
        self.assertEqual({'test': 'Something'}, entries[0].metadata)

    @parsedoc
    def test_metadata_transaction__middle(self, entries, errors, _):
        """
          2013-05-18 * ""
            Assets:Investments:MSFT      10 MSFT @@ 2000 USD
            test: "Something"
            Assets:Investments:Cash
        """
        self.assertEqual(1, len(entries))
        self.assertEqual({'test': 'Something'},
                         entries[0].postings[0].metadata)

    @parsedoc
    def test_metadata_transaction__end(self, entries, errors, _):
        """
          2013-05-18 * ""
            Assets:Investments:MSFT      10 MSFT @@ 2000 USD
            Assets:Investments:Cash
            test: "Something"
        """
        self.assertEqual(1, len(entries))
        self.assertEqual({'test': 'Something'},
                         entries[0].postings[1].metadata)

    @parsedoc
    def test_metadata_transaction__many(self, entries, errors, _):
        """
          2013-05-18 * ""
            test1: "Something"
            Assets:Investments:MSFT      10 MSFT @@ 2000 USD
            test2: "has"
            test3: "to"
            Assets:Investments:Cash
            test4: "come"
            test5: "from"
            test6: "this"
        """
        self.assertEqual(1, len(entries))
        self.assertEqual({'test1': 'Something'}, entries[0].metadata)
        self.assertEqual({'test2': 'has', 'test3': 'to'},
                         entries[0].postings[0].metadata)
        self.assertEqual({'test4': 'come', 'test5': 'from', 'test6': 'this'},
                         entries[0].postings[1].metadata)

    @parsedoc
    def test_metadata_transaction__indented(self, entries, errors, _):
        """
          2013-05-18 * ""
              test1: "Something"
            Assets:Investments:MSFT      10 MSFT @@ 2000 USD
              test2: "has"
              test3: "to"
            Assets:Investments:Cash
              test4: "come"
              test5: "from"
              test6: "this"
        """
        self.assertEqual(1, len(entries))
        self.assertEqual({'test1': 'Something'}, entries[0].metadata)
        self.assertEqual({'test2': 'has', 'test3': 'to'},
                         entries[0].postings[0].metadata)
        self.assertEqual({'test4': 'come', 'test5': 'from', 'test6': 'this'},
                         entries[0].postings[1].metadata)

    @parsedoc
    def test_metadata_transaction__repeated(self, entries, errors, _):
        """
          2013-05-18 * ""
            test: "Bananas"
            test: "Apples"
            test: "Oranges"
            Assets:Investments   100 USD
              test: "Bananas"
              test: "Apples"
            Income:Investments  -100 USD
        """
        self.assertEqual(1, len(entries))
        self.assertEqual({'test': 'Bananas'}, entries[0].metadata)
        self.assertEqual({'test': 'Bananas'}, entries[0].postings[0].metadata)
        self.assertEqual(3, len(errors))
        self.assertTrue(all(re.search('Duplicate.*metadata field', error.message)
                            for error in errors))

    @parsedoc
    def test_metadata_empty(self, entries, errors, _):
        """
          2013-05-18 * "blabla"
            oranges:
            bananas:

          2013-05-19 open Assets:Something
            apples:
        """
        self.assertFalse(errors)
        self.assertEqual(2, len(entries))
        self.assertEqual({'oranges': None, 'bananas': None}, entries[0].metadata)
        self.assertEqual({'apples': None}, entries[1].metadata)

    @parsedoc
    def test_metadata_other(self, entries, errors, _):
        """
          2013-01-01 open Equity:Other

          2013-01-01 open Assets:Investments
            test1: "Something"
            test2: "Something"

          2014-01-01 close Assets:Investments
            test1: "Something"

          2013-01-10 note Assets:Investments "Bla"
            test1: "Something"

          2013-01-31 pad Assets:Investments Equity:Other
            test1: "Something"

          2013-02-01 balance Assets:Investments  111.00 USD
            test1: "Something"

          2013-03-01 event "location" "Nowhere"
            test1: "Something"

          2013-03-01 document Assets:Investments "/path/to/something.pdf"
            test1: "Something"

          2013-03-01 price  GOOG  500 USD
            test1: "Something"
        """
        self.assertEqual(9, len(entries))

    @parsedoc
    def test_metadata_data_types(self, entries, errors, _):
        """
          2013-05-18 * ""
            string: "Something"
            account: Assets:Investments:Cash
            date: 2012-01-01
            currency: GOOG
            tag: #trip-florida
            number: 345.67
            amount: 345.67 USD
        """
        self.assertEqual(1, len(entries))
        self.assertEqual({
            'string': 'Something',
            'account': 'Assets:Investments:Cash',
            'date': datetime.date(2012, 1, 1),
            'currency': 'GOOG',
            'tag': 'trip-florida',
            'number': D('345.67'),
            'amount': amount.from_string('345.67 USD'),
            }, entries[0].metadata)


class TestLexerErrors(unittest.TestCase):

    @parsedoc
    def test_bad_account(self, entries, errors, _):
        """
          2011-01-01 open Assets:A
        """
        self.assertEqual([], entries)
        self.assertEqual([parser.ParserSyntaxError, lexer.LexerError],
                         list(map(type, errors)))

    @parsedoc
    def test_no_final_newline(self, entries, errors, _):
        """
          2014-11-02 *
            Assets:Something   1 USD
            Assets:Other      -1 USD"""
        self.assertFalse(errors)
        self.assertEqual(1, len(entries))
        self.assertEqual(2, len(entries[0].postings))<|MERGE_RESOLUTION|>--- conflicted
+++ resolved
@@ -6,10 +6,7 @@
 import datetime
 import unittest
 import inspect
-<<<<<<< HEAD
 import tempfile
-=======
->>>>>>> d16a772d
 import re
 import sys
 import subprocess
