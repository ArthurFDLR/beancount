"""
Tests for parser.
"""
__author__ = "Martin Blais <blais@furius.ca>"

import unittest
import tempfile
import textwrap
import sys
import subprocess

from beancount.parser import parser
from beancount.utils import test_utils
from beancount.parser import printer


class TestParserDoc(unittest.TestCase):

    @parser.parsedoc
    def test_parsedoc(self, entries, errors, options_map):
        """
        2013-05-40 * "Nice dinner at Mermaid Inn"
          Expenses:Restaurant         100 USD
          Assets:US:Cash
        """
        self.assertTrue(errors)

    # Note: nose does not honor expectedFailure as of 1.3.4. We would use it
    # here instead of doing this manually.
    def test_parsedoc_noerrors(self):
        @parser.parsedoc_noerrors
        def test_function(self, entries, options_map):
            """
            2013-05-40 * "Nice dinner at Mermaid Inn"
              Expenses:Restaurant         100 USD
              Assets:US:Cash
            """
        try:
            test_function(unittest.TestCase())
            self.fail("Test should have failed.")
        except AssertionError:
            pass


class TestParserInputs(unittest.TestCase):
    """Try difference sources for the parser's input."""

    INPUT = """
      2013-05-18 * "Nice dinner at Mermaid Inn"
        Expenses:Restaurant         100 USD
        Assets:US:Cash
    """

    def test_parse_string(self):
        entries, errors, _ = parser.parse_string(self.INPUT)
        self.assertEqual(1, len(entries))
        self.assertEqual(0, len(errors))

    def test_parse_file(self):
        with tempfile.NamedTemporaryFile('w', suffix='.beancount') as file:
            file.write(self.INPUT)
            file.flush()
            entries, errors, _ = parser.parse_file(file.name)
            self.assertEqual(1, len(entries))
            self.assertEqual(0, len(errors))

    @classmethod
    def parse_stdin(cls):
        entries, errors, _ = parser.parse_file("-")
        assert entries
        assert not errors

    def test_parse_stdin(self):
        code = ('import beancount.parser.parser_test as p; '
                'p.TestParserInputs.parse_stdin()')
        pipe = subprocess.Popen([sys.executable, '-c', code, __file__],
                                env=test_utils.subprocess_env(),
                                stdin=subprocess.PIPE)
        output, errors = pipe.communicate(self.INPUT.encode('utf-8'))
        self.assertEqual(0, pipe.returncode)

    def test_parse_string_None(self):
        input_string = report_filename = None
        with self.assertRaises(TypeError):
            entries, errors, _ = parser.parse_string(input_string)
        with self.assertRaises(TypeError):
            entries, errors, _ = parser.parse_string("something", None, report_filename)


class TestUnicodeErrors(unittest.TestCase):

    test_utf8_string = textwrap.dedent("""
      2015-05-23 note Assets:Something "a¡¢£¤¥¦§¨©ª«¬®¯°±²³´µ¶·¸¹º»¼ z"
    """)
    expected_utf8_string = "a¡¢£¤¥¦§¨©ª«¬®¯°±²³´µ¶·¸¹º»¼ z"

    test_latin1_string = textwrap.dedent("""
      2015-05-23 note Assets:Something "école Floß søllerød"
    """)
    expected_latin1_string = "école Floß søllerød"

<<<<<<< HEAD
    @parser.parsedoc
    def test_entry_commodity(self, entries, _, __):
        """
          2013-05-18 commodity MSFT
        """
        check_list(self, entries, [data.Commodity])

    @parser.parsedoc
    def test_entry_pad(self, entries, _, __):
        """
          2013-05-18 pad Assets:US:BestBank:Checking  Equity:Opening-Balances
        """
        check_list(self, entries, [data.Pad])

    @parser.parsedoc
    def test_entry_event(self, entries, _, __):
        """
          2013-05-18 event "location" "New York, USA"

          ;; Test empty event.
          2013-05-18 event "location" ""
        """
        check_list(self, entries, [data.Event, data.Event])
        self.assertEqual("", entries[-1].description)

    @parser.parsedoc
    def test_entry_note(self, entries, _, __):
        """
          2013-05-18 note Assets:US:BestBank:Checking  "Blah, di blah."
        """
        check_list(self, entries, [data.Note])

    @parser.parsedoc
    def test_entry_price(self, entries, _, __):
        """
          2013-05-18 price USD   1.0290 CAD
        """
        check_list(self, entries, [data.Price])


class TestParserComplete(unittest.TestCase):
    """Tests of completion of balance."""

    @parser.parsedoc
    def test_entry_transaction_single_posting_at_zero(self, entries, errors, _):
        """
          2013-05-18 * "Nice dinner at Mermaid Inn"
            Expenses:Restaurant         0 USD
        """
        check_list(self, entries, [data.Transaction])
        check_list(self, errors, 0)

    @parser.parsedoc
    def test_entry_transaction_imbalance_from_single_posting(self, entries, errors, _):
        """
          2013-05-18 * "Nice dinner at Mermaid Inn"
            Expenses:Restaurant         100 USD
        """
        check_list(self, entries, [data.Transaction])
        check_list(self, errors, 1 if interpolate_test.ERRORS_ON_RESIDUAL else 0)
        entry = entries[0]
        self.assertEqual(1, len(entry.postings))


class TestUglyBugs(unittest.TestCase):
    """Test all kinds of stupid sh*t that will inevitably occur in practice."""

    @parser.parsedoc
    def test_empty_1(self, entries, errors, _):
        ""
        check_list(self, entries, [])
        check_list(self, errors, [])

    @parser.parsedoc
    def test_empty_2(self, entries, errors, _):
        """

        """
        check_list(self, entries, [])
        check_list(self, errors, [])

    @parser.parsedoc
    def test_comment(self, entries, errors, _):
        """
        ;; This is some comment.
        """
        check_list(self, entries, [])
        check_list(self, errors, [])

    def test_extra_whitespace_note(self):
        input_ = '\n2013-07-11 note Assets:Cash "test"\n\n  ;;\n'
        entries, errors, _ = parser.parse_string(input_)
        check_list(self, entries, [data.Note])
        check_list(self, errors, [])

    def test_extra_whitespace_transaction(self):
        input_ = '\n'.join([
            '2013-05-18 * "Nice dinner at Mermaid Inn"',
            '  Expenses:Restaurant         100 USD',
            '  Assets:US:Cash',
            '  ',
            ';; End of file',
        ])

        entries, errors, _ = parser.parse_string(input_, yydebug=0)
        check_list(self, entries, [data.Transaction])
        check_list(self, errors, [])

    def test_extra_whitespace_comment(self):
        input_ = '\n'.join([
            '2013-05-18 * "Nice dinner at Mermaid Inn"',
            '  Expenses:Restaurant         100 USD',
            '  Assets:US:Cash',
            '  ;;',
        ])
        entries, errors, _ = parser.parse_string(input_)
        check_list(self, entries, [data.Transaction])
        check_list(self, errors, [])

    @parser.parsedoc
    def test_indent_eof(self, entries, errors, _):
        "\t"
        check_list(self, entries, [])
        check_list(self, errors, [])

    @parser.parsedoc
    def test_comment_eof(self, entries, errors, _):
        "; comment"
        check_list(self, entries, [])
        check_list(self, errors, [])

    @parser.parsedoc
    def test_no_empty_lines(self, entries, errors, _):
        """
          2013-05-01 open Assets:Cash   USD,CAD,EUR
          2013-05-02 close Assets:US:BestBank:Checking
          2013-05-03 pad Assets:US:BestBank:Checking  Equity:Opening-Balancess
          2013-05-04 event "location" "New York, USA"
          2013-05-05 * "Payee" "Narration"
            Assets:US:BestBank:Checking   100.00 USD
            Assets:Cash
          2013-05-06 note Assets:US:BestBank:Checking  "Blah, di blah."
          2013-05-07 price USD   1.0290 CAD
        """
        self.assertEqual(7, len(entries))
        self.assertEqual([], errors)


class TestPushPopTag(unittest.TestCase):

    @parser.parsedoc
    def test_tag_left_unclosed(self, entries, errors, _):
        """
          pushtag #trip-to-nowhere
        """
        self.assertEqual(1, len(errors))
        self.assertRegexpMatches(errors[0].message, 'Unbalanced pushed tag')

    @parser.parsedoc
    def test_pop_invalid_tag(self, entries, errors, _):
        """
          poptag #trip-to-nowhere
        """
        self.assertTrue(errors)
        self.assertTrue(re.search('absent tag', errors[0].message))


class TestPushPopMeta(unittest.TestCase):

    @parser.parsedoc
    def test_pushmeta_normal(self, entries, errors, _):
        """
          pushmeta location: "Lausanne, Switzerland"

          2015-06-07 * "Something"
            Assets:Something   1 USD
            Assets:Something

          popmeta location:
        """
        self.assertFalse(errors)
        self.assertTrue('location' in entries[0].meta)
        self.assertEqual("Lausanne, Switzerland", entries[0].meta['location'])

    @parser.parsedoc
    def test_pushmeta_shadow(self, entries, errors, _):
        """
          pushmeta location: "Lausanne, Switzerland"

          2015-06-07 * "Something"
            location: "Paris, France"
            Assets:Something   1 USD
            Assets:Something

          popmeta location:
        """
        self.assertFalse(errors)
        self.assertTrue('location' in entries[0].meta)
        self.assertEqual("Paris, France", entries[0].meta['location'])

    @parser.parsedoc
    def test_pushmeta_override(self, entries, errors, _):
        """
          pushmeta location: "Lausanne, Switzerland"
          pushmeta location: "Paris, France"

          2015-06-07 * "Something"
            Assets:Something   1 USD
            Assets:Something

          popmeta location:
        """
        self.assertTrue('location' in entries[0].meta)
        self.assertEqual("Paris, France", entries[0].meta['location'])
        self.assertEqual(1, len(errors))
        self.assertRegexpMatches(errors[0].message,
                                 "Overriding value for metadata key")

    @parser.parsedoc
    def test_pushmeta_invalid_pop(self, entries, errors, _):
        """
          popmeta location:
        """
        self.assertEqual(1, len(errors))
        self.assertRegexpMatches(errors[0].message,
                                 "Attempting to pop absent metadata key")

    @parser.parsedoc
    def test_pushmeta_forgotten(self, entries, errors, _):
        """
          pushmeta location: "Lausanne, Switzerland"
        """
        self.assertEqual(1, len(errors))
        self.assertRegexpMatches(errors[0].message,
                                 "Unbalanced pushed metadata key")


class TestMultipleLines(unittest.TestCase):

    @parser.parsedoc
    def test_multiline_narration(self, entries, errors, _):
        """
          2014-07-11 * "Hello one line
          and yet another,
          and why not another!"
            Expenses:Restaurant         100 USD
            Assets:Cash
        """
=======
    # Test providing utf8 bytes to the lexer.
    def test_bytes_encoded_utf8(self):
        utf8_bytes = self.test_utf8_string.encode('utf8')
        entries, errors, _ = parser.parse_string(utf8_bytes)
>>>>>>> 667a85aa
        self.assertEqual(1, len(entries))
        self.assertFalse(errors)
        # Check that the lexer correctly parsed the UTF8 string.
        self.assertEqual(self.expected_utf8_string, entries[0].comment)

    # Test providing latin1 bytes to the lexer when it is expecting utf8.
    def test_bytes_encoded_incorrect(self):
        latin1_bytes = self.test_utf8_string.encode('latin1')
        entries, errors, _ = parser.parse_string(latin1_bytes)
        self.assertEqual(1, len(entries))
        self.assertFalse(errors)
        # Check that the lexer failed to convert the string but did not cause
        # other errors.
        self.assertNotEqual(self.expected_utf8_string, entries[0].comment)

    # Test providing latin1 bytes to the lexer with an encoding.
    def test_bytes_encoded_latin1(self):
        latin1_bytes = self.test_latin1_string.encode('latin1')
        entries, errors, _ = parser.parse_string(latin1_bytes, encoding='latin1')
        self.assertEqual(1, len(entries))
        self.assertFalse(errors)
        # Check that the lexer correctly parsed the latin1 string.
        self.assertEqual(self.expected_latin1_string, entries[0].comment)

    # Test using a garbage invalid encoding.
    def test_bytes_encoded_invalid(self):
        latin1_bytes = self.test_latin1_string.encode('latin1')
        entries, errors, _ = parser.parse_string(latin1_bytes, encoding='garbage')
        self.assertEqual(1, len(errors))
        self.assertRegexpMatches(errors[0].message, "unknown encoding")
        self.assertFalse(entries)<|MERGE_RESOLUTION|>--- conflicted
+++ resolved
@@ -11,7 +11,6 @@
 
 from beancount.parser import parser
 from beancount.utils import test_utils
-from beancount.parser import printer
 
 
 class TestParserDoc(unittest.TestCase):
@@ -99,261 +98,10 @@
     """)
     expected_latin1_string = "école Floß søllerød"
 
-<<<<<<< HEAD
-    @parser.parsedoc
-    def test_entry_commodity(self, entries, _, __):
-        """
-          2013-05-18 commodity MSFT
-        """
-        check_list(self, entries, [data.Commodity])
-
-    @parser.parsedoc
-    def test_entry_pad(self, entries, _, __):
-        """
-          2013-05-18 pad Assets:US:BestBank:Checking  Equity:Opening-Balances
-        """
-        check_list(self, entries, [data.Pad])
-
-    @parser.parsedoc
-    def test_entry_event(self, entries, _, __):
-        """
-          2013-05-18 event "location" "New York, USA"
-
-          ;; Test empty event.
-          2013-05-18 event "location" ""
-        """
-        check_list(self, entries, [data.Event, data.Event])
-        self.assertEqual("", entries[-1].description)
-
-    @parser.parsedoc
-    def test_entry_note(self, entries, _, __):
-        """
-          2013-05-18 note Assets:US:BestBank:Checking  "Blah, di blah."
-        """
-        check_list(self, entries, [data.Note])
-
-    @parser.parsedoc
-    def test_entry_price(self, entries, _, __):
-        """
-          2013-05-18 price USD   1.0290 CAD
-        """
-        check_list(self, entries, [data.Price])
-
-
-class TestParserComplete(unittest.TestCase):
-    """Tests of completion of balance."""
-
-    @parser.parsedoc
-    def test_entry_transaction_single_posting_at_zero(self, entries, errors, _):
-        """
-          2013-05-18 * "Nice dinner at Mermaid Inn"
-            Expenses:Restaurant         0 USD
-        """
-        check_list(self, entries, [data.Transaction])
-        check_list(self, errors, 0)
-
-    @parser.parsedoc
-    def test_entry_transaction_imbalance_from_single_posting(self, entries, errors, _):
-        """
-          2013-05-18 * "Nice dinner at Mermaid Inn"
-            Expenses:Restaurant         100 USD
-        """
-        check_list(self, entries, [data.Transaction])
-        check_list(self, errors, 1 if interpolate_test.ERRORS_ON_RESIDUAL else 0)
-        entry = entries[0]
-        self.assertEqual(1, len(entry.postings))
-
-
-class TestUglyBugs(unittest.TestCase):
-    """Test all kinds of stupid sh*t that will inevitably occur in practice."""
-
-    @parser.parsedoc
-    def test_empty_1(self, entries, errors, _):
-        ""
-        check_list(self, entries, [])
-        check_list(self, errors, [])
-
-    @parser.parsedoc
-    def test_empty_2(self, entries, errors, _):
-        """
-
-        """
-        check_list(self, entries, [])
-        check_list(self, errors, [])
-
-    @parser.parsedoc
-    def test_comment(self, entries, errors, _):
-        """
-        ;; This is some comment.
-        """
-        check_list(self, entries, [])
-        check_list(self, errors, [])
-
-    def test_extra_whitespace_note(self):
-        input_ = '\n2013-07-11 note Assets:Cash "test"\n\n  ;;\n'
-        entries, errors, _ = parser.parse_string(input_)
-        check_list(self, entries, [data.Note])
-        check_list(self, errors, [])
-
-    def test_extra_whitespace_transaction(self):
-        input_ = '\n'.join([
-            '2013-05-18 * "Nice dinner at Mermaid Inn"',
-            '  Expenses:Restaurant         100 USD',
-            '  Assets:US:Cash',
-            '  ',
-            ';; End of file',
-        ])
-
-        entries, errors, _ = parser.parse_string(input_, yydebug=0)
-        check_list(self, entries, [data.Transaction])
-        check_list(self, errors, [])
-
-    def test_extra_whitespace_comment(self):
-        input_ = '\n'.join([
-            '2013-05-18 * "Nice dinner at Mermaid Inn"',
-            '  Expenses:Restaurant         100 USD',
-            '  Assets:US:Cash',
-            '  ;;',
-        ])
-        entries, errors, _ = parser.parse_string(input_)
-        check_list(self, entries, [data.Transaction])
-        check_list(self, errors, [])
-
-    @parser.parsedoc
-    def test_indent_eof(self, entries, errors, _):
-        "\t"
-        check_list(self, entries, [])
-        check_list(self, errors, [])
-
-    @parser.parsedoc
-    def test_comment_eof(self, entries, errors, _):
-        "; comment"
-        check_list(self, entries, [])
-        check_list(self, errors, [])
-
-    @parser.parsedoc
-    def test_no_empty_lines(self, entries, errors, _):
-        """
-          2013-05-01 open Assets:Cash   USD,CAD,EUR
-          2013-05-02 close Assets:US:BestBank:Checking
-          2013-05-03 pad Assets:US:BestBank:Checking  Equity:Opening-Balancess
-          2013-05-04 event "location" "New York, USA"
-          2013-05-05 * "Payee" "Narration"
-            Assets:US:BestBank:Checking   100.00 USD
-            Assets:Cash
-          2013-05-06 note Assets:US:BestBank:Checking  "Blah, di blah."
-          2013-05-07 price USD   1.0290 CAD
-        """
-        self.assertEqual(7, len(entries))
-        self.assertEqual([], errors)
-
-
-class TestPushPopTag(unittest.TestCase):
-
-    @parser.parsedoc
-    def test_tag_left_unclosed(self, entries, errors, _):
-        """
-          pushtag #trip-to-nowhere
-        """
-        self.assertEqual(1, len(errors))
-        self.assertRegexpMatches(errors[0].message, 'Unbalanced pushed tag')
-
-    @parser.parsedoc
-    def test_pop_invalid_tag(self, entries, errors, _):
-        """
-          poptag #trip-to-nowhere
-        """
-        self.assertTrue(errors)
-        self.assertTrue(re.search('absent tag', errors[0].message))
-
-
-class TestPushPopMeta(unittest.TestCase):
-
-    @parser.parsedoc
-    def test_pushmeta_normal(self, entries, errors, _):
-        """
-          pushmeta location: "Lausanne, Switzerland"
-
-          2015-06-07 * "Something"
-            Assets:Something   1 USD
-            Assets:Something
-
-          popmeta location:
-        """
-        self.assertFalse(errors)
-        self.assertTrue('location' in entries[0].meta)
-        self.assertEqual("Lausanne, Switzerland", entries[0].meta['location'])
-
-    @parser.parsedoc
-    def test_pushmeta_shadow(self, entries, errors, _):
-        """
-          pushmeta location: "Lausanne, Switzerland"
-
-          2015-06-07 * "Something"
-            location: "Paris, France"
-            Assets:Something   1 USD
-            Assets:Something
-
-          popmeta location:
-        """
-        self.assertFalse(errors)
-        self.assertTrue('location' in entries[0].meta)
-        self.assertEqual("Paris, France", entries[0].meta['location'])
-
-    @parser.parsedoc
-    def test_pushmeta_override(self, entries, errors, _):
-        """
-          pushmeta location: "Lausanne, Switzerland"
-          pushmeta location: "Paris, France"
-
-          2015-06-07 * "Something"
-            Assets:Something   1 USD
-            Assets:Something
-
-          popmeta location:
-        """
-        self.assertTrue('location' in entries[0].meta)
-        self.assertEqual("Paris, France", entries[0].meta['location'])
-        self.assertEqual(1, len(errors))
-        self.assertRegexpMatches(errors[0].message,
-                                 "Overriding value for metadata key")
-
-    @parser.parsedoc
-    def test_pushmeta_invalid_pop(self, entries, errors, _):
-        """
-          popmeta location:
-        """
-        self.assertEqual(1, len(errors))
-        self.assertRegexpMatches(errors[0].message,
-                                 "Attempting to pop absent metadata key")
-
-    @parser.parsedoc
-    def test_pushmeta_forgotten(self, entries, errors, _):
-        """
-          pushmeta location: "Lausanne, Switzerland"
-        """
-        self.assertEqual(1, len(errors))
-        self.assertRegexpMatches(errors[0].message,
-                                 "Unbalanced pushed metadata key")
-
-
-class TestMultipleLines(unittest.TestCase):
-
-    @parser.parsedoc
-    def test_multiline_narration(self, entries, errors, _):
-        """
-          2014-07-11 * "Hello one line
-          and yet another,
-          and why not another!"
-            Expenses:Restaurant         100 USD
-            Assets:Cash
-        """
-=======
     # Test providing utf8 bytes to the lexer.
     def test_bytes_encoded_utf8(self):
         utf8_bytes = self.test_utf8_string.encode('utf8')
         entries, errors, _ = parser.parse_string(utf8_bytes)
->>>>>>> 667a85aa
         self.assertEqual(1, len(entries))
         self.assertFalse(errors)
         # Check that the lexer correctly parsed the UTF8 string.
