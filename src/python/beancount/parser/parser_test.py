"""
Tests for parser.
"""
__author__ = "Martin Blais <blais@furius.ca>"

import unittest
import tempfile
import textwrap
import sys
import subprocess

from beancount.parser import parser
from beancount.utils import test_utils


class TestParserDoc(unittest.TestCase):

    @parser.parsedoc
    def test_parsedoc(self, entries, errors, options_map):
        """
        2013-05-40 * "Nice dinner at Mermaid Inn"
          Expenses:Restaurant         100 USD
          Assets:US:Cash
        """
        self.assertTrue(errors)

    # Note: nose does not honor expectedFailure as of 1.3.4. We would use it
    # here instead of doing this manually.
    def test_parsedoc_noerrors(self):
        @parser.parsedoc_noerrors
        def test_function(self, entries, options_map):
            """
            2013-05-40 * "Nice dinner at Mermaid Inn"
              Expenses:Restaurant         100 USD
              Assets:US:Cash
            """
        try:
            test_function(unittest.TestCase())
            self.fail("Test should have failed.")
        except AssertionError:
            pass


class TestParserInputs(unittest.TestCase):
    """Try difference sources for the parser's input."""

    INPUT = """
      2013-05-18 * "Nice dinner at Mermaid Inn"
        Expenses:Restaurant         100 USD
        Assets:US:Cash
    """

    def test_parse_string(self):
        entries, errors, _ = parser.parse_string(self.INPUT)
        self.assertEqual(1, len(entries))
        self.assertEqual(0, len(errors))

    def test_parse_file(self):
        with tempfile.NamedTemporaryFile('w', suffix='.beancount') as file:
            file.write(self.INPUT)
            file.flush()
            entries, errors, _ = parser.parse_file(file.name)
            self.assertEqual(1, len(entries))
            self.assertEqual(0, len(errors))

    @classmethod
    def parse_stdin(cls):
        entries, errors, _ = parser.parse_file("-")
        assert entries
        assert not errors

    def test_parse_stdin(self):
        code = ('import beancount.parser.parser_test as p; '
                'p.TestParserInputs.parse_stdin()')
        pipe = subprocess.Popen([sys.executable, '-c', code, __file__],
                                env=test_utils.subprocess_env(),
                                stdin=subprocess.PIPE)
        output, errors = pipe.communicate(self.INPUT.encode('utf-8'))
        self.assertEqual(0, pipe.returncode)

    def test_parse_string_None(self):
        input_string = report_filename = None
        with self.assertRaises(TypeError):
            entries, errors, _ = parser.parse_string(input_string)
        with self.assertRaises(TypeError):
            entries, errors, _ = parser.parse_string("something", None, report_filename)


class TestUnicodeErrors(unittest.TestCase):

    test_utf8_string = textwrap.dedent("""
      2015-05-23 note Assets:Something "a¡¢£¤¥¦§¨©ª«¬®¯°±²³´µ¶·¸¹º»¼ z"
    """)
    expected_utf8_string = "a¡¢£¤¥¦§¨©ª«¬®¯°±²³´µ¶·¸¹º»¼ z"

    test_latin1_string = textwrap.dedent("""
      2015-05-23 note Assets:Something "école Floß søllerød"
    """)
    expected_latin1_string = "école Floß søllerød"

    # Test providing utf8 bytes to the lexer.
    def test_bytes_encoded_utf8(self):
        utf8_bytes = self.test_utf8_string.encode('utf8')
        entries, errors, _ = parser.parse_string(utf8_bytes)
        self.assertEqual(1, len(entries))
        self.assertFalse(errors)
        # Check that the lexer correctly parsed the UTF8 string.
        self.assertEqual(self.expected_utf8_string, entries[0].comment)

    # Test providing latin1 bytes to the lexer when it is expecting utf8.
    def test_bytes_encoded_incorrect(self):
        latin1_bytes = self.test_utf8_string.encode('latin1')
        entries, errors, _ = parser.parse_string(latin1_bytes)
        self.assertEqual(1, len(entries))
        self.assertFalse(errors)
        # Check that the lexer failed to convert the string but did not cause
        # other errors.
        self.assertNotEqual(self.expected_utf8_string, entries[0].comment)

    # Test providing latin1 bytes to the lexer with an encoding.
    def test_bytes_encoded_latin1(self):
        latin1_bytes = self.test_latin1_string.encode('latin1')
        entries, errors, _ = parser.parse_string(latin1_bytes, encoding='latin1')
        self.assertEqual(1, len(entries))
        self.assertFalse(errors)
        # Check that the lexer correctly parsed the latin1 string.
        self.assertEqual(self.expected_latin1_string, entries[0].comment)

<<<<<<< HEAD
class TestArithmetic(unittest.TestCase):

    @parsedoc
    def test_number_expr_MUL(self, entries, errors, _):
        """
          2013-05-18 * "Test"
            Assets:Something    12 * 3 USD
            Assets:Something   7.5 * 3.1 USD
        """
        printer.print_errors(errors)
        self.assertEqual(1, len(entries))
        postings = entries[0].postings
        self.assertEqual(D('36'), postings[0].position.number)
        self.assertEqual(D('23.25'), postings[1].position.number)

    @parsedoc
    def test_number_expr_DIV(self, entries, errors, _):
        """
          2013-05-18 * "Test"
            Assets:Something    12 / 3 USD
            Assets:Something   7.5 / 3 USD
        """
        self.assertEqual(1, len(entries))
        postings = entries[0].postings
        self.assertEqual(D('4'), postings[0].position.number)
        self.assertEqual(D('2.5'), postings[1].position.number)
=======
    # Test using a garbage invalid encoding.
    def test_bytes_encoded_invalid(self):
        latin1_bytes = self.test_latin1_string.encode('latin1')
        entries, errors, _ = parser.parse_string(latin1_bytes, encoding='garbage')
        self.assertEqual(1, len(errors))
        self.assertRegexpMatches(errors[0].message, "unknown encoding")
        self.assertFalse(entries)
>>>>>>> 667a85aa
<|MERGE_RESOLUTION|>--- conflicted
+++ resolved
@@ -126,39 +126,10 @@
         # Check that the lexer correctly parsed the latin1 string.
         self.assertEqual(self.expected_latin1_string, entries[0].comment)
 
-<<<<<<< HEAD
-class TestArithmetic(unittest.TestCase):
-
-    @parsedoc
-    def test_number_expr_MUL(self, entries, errors, _):
-        """
-          2013-05-18 * "Test"
-            Assets:Something    12 * 3 USD
-            Assets:Something   7.5 * 3.1 USD
-        """
-        printer.print_errors(errors)
-        self.assertEqual(1, len(entries))
-        postings = entries[0].postings
-        self.assertEqual(D('36'), postings[0].position.number)
-        self.assertEqual(D('23.25'), postings[1].position.number)
-
-    @parsedoc
-    def test_number_expr_DIV(self, entries, errors, _):
-        """
-          2013-05-18 * "Test"
-            Assets:Something    12 / 3 USD
-            Assets:Something   7.5 / 3 USD
-        """
-        self.assertEqual(1, len(entries))
-        postings = entries[0].postings
-        self.assertEqual(D('4'), postings[0].position.number)
-        self.assertEqual(D('2.5'), postings[1].position.number)
-=======
     # Test using a garbage invalid encoding.
     def test_bytes_encoded_invalid(self):
         latin1_bytes = self.test_latin1_string.encode('latin1')
         entries, errors, _ = parser.parse_string(latin1_bytes, encoding='garbage')
         self.assertEqual(1, len(errors))
         self.assertRegexpMatches(errors[0].message, "unknown encoding")
-        self.assertFalse(entries)
->>>>>>> 667a85aa
+        self.assertFalse(entries)