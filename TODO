--- conflicted
+++ resolved
@@ -4655,7 +4655,6 @@
   it down. Every couple of years I clean this mess up and put it in the sections
   above.
 
-<<<<<<< HEAD
   - Investigate using PrettyTable over my custom one. Is there any point to that?
 
   - Important: CONVERT() currently converts at the market value. This needs to
@@ -4668,9 +4667,8 @@
 
   - Rename the shell function PRICE() to GETPRICE() in order to avoid confusion
     as well.
-=======
+
   - In upload_assets.py, add the export date somewhere very visible.
->>>>>>> a9104648
 
 ** Google Keep Tickets
 
