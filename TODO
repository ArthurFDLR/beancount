--- conflicted
+++ resolved
@@ -4669,8 +4669,6 @@
   it down. Every couple of years I clean this mess up and put it in the sections
   above.
 
-<<<<<<< HEAD
-=======
   - Make queries with group by order by unaggregated columns by default (output
     should be stable even without ORDER BY clause.
 
@@ -4721,7 +4719,6 @@
     shows Assets, Expenses, Liabilities... put all the balance statemnet
     accounts first, then income statement accounts, finally, equity.
 
->>>>>>> 5e5470f4
   - Plugin idea: A plugin that ensures that there is no residual commodity in an
     account as of its closing.
 
@@ -5616,7 +5613,7 @@
 
   - Fix amounts alignment function, it always seems to pick up stuff from the
     narration. Make it a fixed column!
-
+p
 ** Open Tickets - TODO
 
   - Issue #130: Padding involving the same account doesn't work incrementally (blais/beancount)
