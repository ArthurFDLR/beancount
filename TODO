-*- mode: org -*-
beancount: TODO
* Requirements for Shipping 2.0
** Current

  - Complete presentation

<<<<<<< HEAD
  - Rename compute_balance_amount() -> compute_weight() and provide functions to
    compute units, weight, etc. from Position objects, using consistent
    terminology.

  - Rename Position.get_amount() -> Position.get_units(). Make sure the
    terminology matches that of Inventory.

  - I think we should remove Inventory.get_amounts(), replace by get_units().

  - Revise beancount.loader.load() to beancount.loader.load_file() + alias, as
    for the parser.

=======
>>>>>>> 1e49c6fe
  - Create a two-column tool to convert one column into two columns (for text
    mode balance sheet and income statement). The equivalent UNIX tool does not
    exist. Select columns by regexp.

  - Fix rendering of balances for HTML journals, esp. w.r.t. example file,
    rendering lots is just _not_ the ticket.

  - Add more tests for intra-day trading, esp. w.r.t. ordering and inventory booking.

  - Complete more thorough tests for journal_text_test.py


** Establish Display Precision

  - Build a routine that can compute the commonly used precision for each
    currency and (currency, account) pairs, and derive a PrecisionContext
    object that can then be used to render all the data.

  - Fix all of these with it:

     grep -srn '\.str\b'    /home/blais/p/beancount/src/python/beancount/
     /home/blais/p/beancount/src/python/beancount/parser/printer.py:57:        price_str = ('@ {}'.format(posting.price.str(amount.MAXDIGITS_PRINTER))
     /home/blais/p/beancount/src/python/beancount/parser/printer.py:64:                balance_amount_str = balance_amount.str(amount.MAXDIGITS_PRINTER)
     /home/blais/p/beancount/src/python/beancount/core/position.py:99:        amount_str = Amount(self.number, lot.currency).str(MAXDIGITS_PRINTER)
     /home/blais/p/beancount/src/python/beancount/core/position.py:107:                    Amount(lot.cost.number, lot.cost.currency).str(MAXDIGITS_PRINTER))
     /home/blais/p/beancount/src/python/beancount/core/amount.py:111:        return self.str(MAXDIGITS_QUANTIZE)
     /home/blais/p/beancount/src/python/beancount/reports/convert_reports.py:185:            price_str = '@ {}'.format(posting.price.str(amount.MAXDIGITS_PRINTER))
     /home/blais/p/beancount/src/python/beancount/reports/convert_reports.py:195:                    posting.position.lot.cost.str(amount.MAXDIGITS_PRINTER))
     /home/blais/p/beancount/src/python/beancount/reports/convert_reports.py:287:        price_str = ('@ {}'.format(posting.price.str(amount.MAXDIGITS_PRINTER))

  - Use this routine in the BQL rendering routines.


** Rounding

  - Implement experimental precision check suggested by Nathan Grigg
  - Implement Equity:Rounding accumulation suggested by Nathan Grigg

  - Make (SMALL_EPSILON) balance tolerance user-configurable before release.

  - Infer precision from numbers like this:

      >>> d = Decimal('1.2300')
      >>> getcontext().power(10, -(len(str(d).split('.')[-1])+1)) * 5
      Decimal('0.00005')

  - Maybe provide a way to make thhis tolerance settable by commodity.
    (See thread w/ Nathan on the mailing-list)

  - Doc: https://groups.google.com/d/msg/ledger-cli/m-TgILbfrwA/YjkmOM3LHXIJ

  Alright, so here's what I propose:

  - I could add an option for the user to insert the name of a rounding account.
  - This option would be empty by default, and the current behaviour would not
    change.
  - However, if you set an account for it, all transactions with an inexact
    balance will receive the balance amount (and perhaps have a new leg inserted
    on them automatically).

  Would that be a reasonable compromise? With no account, you get 0.005 looseness
  (or whatever this becomes if inference is implemented). With an account, you get
  precise balances throughout, but no manual input is required.

  - Complete and merge sampled_quantization


** Units, Weight Name Everything Consistently

  It's time for a bit of a better establishment in the names of the quantities
  we use. This should be done for 2.0.

  - Clean up terminology re. units, weight, etc.
  - Rename all "balance amounts" to "weight".

  - Rename compute_balance_amount() -> compute_weight() and provide functions to
    compute units, weight, etc. from Position objects, using consistent
    terminology.

  - Rename Position.get_amount() -> Position.get_units(). Make sure the
    terminology matches that of Inventory.

  - I think we should remove Inventory.get_amounts(), replace by get_units().


** Renames and Move Files to Final Location

  As I'm moving to a system with more plugins and less code in the core, and
  with the intermediate reports stage instead of just the web interface, it's
  becoming clearer where some files need to move. Try to make these moves
  before shipping, so that things don't move nearly as much later on.

  - Maybe beancount.core.complete should be called beancount.core.interpolate.
    That's the term I've been using for a while now isn't it. Clean up
    terminology.

  - Revise beancount.loader.load() to beancount.loader.load_file() + alias, as
    for the parser.

  - beancount.core.realization: Look at deps for beancount.core.realization and
    move it upstream where it makes sense, maybe ops.

  - beancount.core.getters: Should this move to ops as well? Check the
    dependency tree, see if it makes sense.

  - Emerge a principle for where the following files should separate:

      beancount.ops.*
      beancount.plugins.*

  - Make various attempts to simplify depgraph, we want to ship with a really
    lean dependency graph.

  - Should 'bean-query not be called bean-count or bean-report? Choose a final
    name and live with it. I like 'bean-count' best. EMBRACE ONE.
    bean-report


** Cleanup Tasks

  Some amount of generic cleanup should be performed before calling the release.
  This is just tightening up the bolts on the beast before shipping. I want to
  have a pretty solid pylint configuration passing.

  - Fix all FIXMEs everywhere, or convert them to items in this list.

  - Make all imports not import symbols directly, only packages, except where
    performance really, really matters (the parser)

      grep -srn  'from beancount\..*\..*import'  /Users/blais/p/beancount/src/python/beancount

    Add a check for this in linter makefile


  - Remove all imports that import multiple things (makes it easier to grep if
    only one)

  - Configure and run a clean pylint on the entire codebase.

  - Add __author__ to all files?

  - Install flake8, PyChecker, pep8 after pylint passes, run all of them.


** Unsure

  - Implement unit tests for all the functions in beancount.reports.journal_text

  - Differentiate between the concept of "journal" and "register" report: a
    "journal" should include all the postings and no running balance. A
    "register" should by default only render just one account's postings and
    render a running balance column. This is the distinction between the two,
    and making this distinction will allow us to produce two useful but
    distinct reports for the console output, even if these are somewhat similar
    for the web output.

    This should probably be done before the release, so that at least the first
    version has some decent console reports, even if the revamp of reports
    comes later on.


  - Implement text report for journal, income statement and balance sheet.
    These should be present for a 1.0 release, even if in a rudimentary form.


** Reports

  - Reconcile the rendering of units, cost, lots between text and HTML reports,
    the set of options for all of these should be the same.


** Documentation / Ongoing


  - In the comparison doc: describe how Beancount has asset types

  - Is there a script somewhere that can accept a CSV file and render a CSV

    pivot table from it?  The reason we need support is in order to carry out
    operations on columns of inventories. Maybe we should impleemnted some sort
    of swiss-knife tool that is able to parse inventories from columns and
    perform various operations on them, aggregations, etc. using Beancount's
    Inventory() class. This could be a powerful tool!

  - Nice Health Care section is nearly complete... complete it with DEDUC and COPAY
    legs explanation

  - Write out the taxes section, you have all the details, no need to wait

  - Clean up this TODO file, reorganize sections, remove what's redundant from
    the proposal files.


** Example File

  - Consume vacation


* Query Language

  - Build an 'statement' tool that will render a treeified balance sheet in two
    columns! Limit it to use the beginning of a line, and hard-code to use the
    five known categories (optionally changeable). It's okay if the tool is a
    bit more limited than treeify. It should optionally do the treeification.
    It should also optionally sort the account names (or not).

  - Flatten should parse closer to distinct keyword, as in SELECT FLATTEN ...

  - Maybe add format keyword followed by the desired format instead of a set var
    (or add both)

  - Redirecting output should be done with > at the end of a statement

  - "types ..." : print the inferred types of a statement, the targets, or maybe
    that's just part of EXPLAIN? DESCRIBE? Describe prints all the columns and
    functions in each environments? Or is it HELP?

  - BALANCES should use and translate operating currencies to their own column,
    and it should just work automatically. It should pull the list of operating
    currencies and generate an appropriate list of SELECT targets.

  - Create an "AROUND(date, [numdays])" function that matches dates some number
    of days before or after. We should be able to use this to view transactions
    occurring near another transaction.

  - This causes an ugly error message:
    beancount> print from has_account ~ 'Rent';

* Current / Misc / To Be Classified

  (This is a grab bag of ideas. When I have a new idea coming to me, I don't
  have time to think about where to put it, I just come here and jot it down.
  Every couple of months I clean this mess up and put it in the sections below.
  Please excuse the mess. Of course, I'll clean it up before every release.)


  - BUG/CHANGE: Unrealized gain when rendering for closed years does not appear.
    Perhaps we should insert the unrealized gains during close operation.



  - Idea for a plugin: Create a new plugin that automatically inserts legs for
    the "Trading Accounts" methods described here:
    http://wiki.gnucash.org/wiki/Trading_Accounts
    http://www.mscs.dal.ca/~selinger/accounting/tutorial.html
    http://www.mscs.dal.ca/~selinger/accounting/gnucash.html
    This should be implementable via a plugin.
    The resulting Conversions entry should be empty...

  - Idea: in the query language, provide a special Account:Payee field, in
    order to play with the notion of payee-as-subacccount often discussed. You
    could also provide a clean_payee() function, that would attempt to clean
    the ugly payee names!


  - Idea! Allow the selection or reporting of all the postings since their last
    balance check in each account. These postings can be called "unverified"
    and it should be possible to report just those.



  - Printer should not leave empty line if previous directing is the same type
    except if transaction. This would work.




  - Create a verification plugin that checks that there is a single currency in
    use per account. Check Open directives, also check actual usage.

  - Create a verification plugin that checks that there aren't any postings to
    non-leaf accounts.

  - Put all verification plugins, including nounused and noduplicates under
    beancount.plugins.constraints.*.



  - Make options to render *all* reports with
      --lots (default)
      --units
      --cost
      --weight
      --market
    See Query & Filtering language doc for details.

  - (query syntax) It *would* make sense to use full SQL for this, even if the
    aggregation method is an inventory.

      targets: units, cost, market, lots
      data-source: balances, journal, holdings
      restricts: ... all the conditions that match transactions, with = ...
      aggregations: by currency, by day, by month, by account (regexp), etc.
      other: filter display, pivot table (for by-month reports), max depth

    You would render these as a table.


  - (docs) Write a script to download and bake all my PDFs docs in a printable
    and mobile-friendly formats.

  - (docs) I'd like the documentation links to open in "View" mode by default,
    YET still allowing the user to switch to "Suggestion" mode if they want to.

  - 'sum' ('balances'): Find some way to aggregate all inventories for a set of
    unrelated accounts, e.g., Assets.*Vanguard.*RGAGX, to obtain the total
    amounts of RGAGX'es. This should be a new kind of report, e.g., 'sum'.


  - Implement csv output for 'balances' report.


  - balances report: support rendering the values not-at-cost for HTML reports too.


  (avg cost idea)
  - PROBLEM: You need be able to provide the cost with both and addition and a
    reduction, e.g.
       -2 GOOG {* 650 USD} ;; Should be possible even if current avg cost if 600 USD
        2 GOOG {* 650 USD} ;; Means "add at this cost and then convert to avg
    cost"

    This is nice! The "*" now always means "after applying this operation,
    convert to avg cost.".


  (documentation)
  - Write a worked and detailed example of generating automated transactions in
    the Plugins document.


  (portfolio)
  - Move portfolio code our of experiments
  - Build a report dedicated to uninvested cash


  - Journal rendering: add terminal colors (easy).



  - Would it make sense for every plugin to provide a validation function? We
    could then move all the validation routines in their plugin file. I very
    much like this idea: it creates more isolation for routines and less
    dependencies. Open/Close, Balance checks, do seem to be able to fit in this
    category. Those functions should return only a single list of errors, no
    entries, and the calling function should perform a simple hash check to
    ensure that the mutable portion of the entries hasn't been modified by the
    user-provided validation functions.
    'beancount.ops.documents' could benefit from this split.



  (open directives)
  - An invariant that we would love to have is to ensure that after parsing, all
    accounts that are used in a list of entries should have a corresponding Open
    directive for them. This would mean a variant of the validation routine that
    automatically inserts missing directives. At the moment, when an Open
    directive is missing, processing code that assumes they are always present
    might fail. We cannot insert the missing directives in the validation code
    simply because validation code is not allowed to modify the list of
    entries. We could insert a "fixup" step after validation, that does these
    kinds of automatic recoveries. Ponder this for a while.

  - Do we need to insert Open entries for the equity accounts described in
    options? I think we could safely plop that at the very beginning of the
    entries list in the parser.



  - (performance) Write your own lexer manually and compare performance with
    flex one. I think we can do a much better job at error reporting by writing
    our own, but I'm unsure how the performance compares.



  - Along with the new inventory, you can make Holding -> Position. This makes
    a lot of sense actually. Do do this!



  - (documents) documents found in parent directories don't end up creating a
    directive because we skip them because we only restrict to accounts which
    have had an open declaration... this is probably not what we want, in order
    to maximize the number of documents captured by this. {fa96aa05361d}


  - Bring in all the generic functions from experiments/returns/returns.py into
    core beancount. Bring in returns as a plugin.

  - (architecture) Seriously consider merging entries and errors; errors are
    just a special type of entry, and they have dates, and they get rendered in
    journals. This could make a lot of sense.


  - I need a report dedicated to detailing uninvested cash.


  - Closing an account with a non-zero balance should trigger an error! Right
    now it does not. This is important.


  - Enhance error reporting! Make all errors possibly hold on to a list of
    entries, not just one. Many, many errors will benefit from this.


  - (parser) Is it possible to specify no flag on a transaction?, e.g. just the date?

       2014-07-12
         ..

    Does this work? (It would be nice if it did. Make it so.)
    We should change the grammar so that the flag is part of the txn_fields.
    This is elegant: basically, instead of the flag taking the place of the
    transaction, the 'txn' keyword just becomes optional. That's it. DO THIS!


  - (parser) Should we disallow periods in currency names? It allows for weird
    things like CAD.11 as a currency.


  - (web) All errors should be displayed in an overlay; proper error handling
    and display for the web interface is not optional. This needs to be done
    before shipping.


  - Figure out how to disable googleapis fonts when on a very slow connection.
    I'd like to enable the fonts, but if they cannot be fetched quickly, or
    cached, this should be disabled.


  - Idea: a plugin that autopads all initial balance assertions! Do it for
    demos, will be very useful for making demos easier, not having to be so
    strict.

  - (parser) Add an option to the parser to not just ignore unparsed lines, more
    strict.


  - Beancount: Add a "lineno" format for journals that renders in "Emacs errors"
    compatible format, so we can easily jump in time throughout the input file
    instead of rendering a journal. Offer the option to list in reverse to.

  - (rendering) Journals should render in either order.


  - Use the same option on all tools for showing the timings, --verbose timings,
    maybe add it from the loader module.


  - Implement a report of Trades booked in the list of filtered transactions!
    Create this report, I removed the placeholder for it in the web app.


  - Make conversions report sum up to zero by adding a similar conversions
    entry as for the balance sheet.



  - Refine 'source' attribute on all directives: For .source, instead of '<...>'
    for the filename, we should use a scheme:..., like file://..., and
    plugin:beancount.... . This makes a lot more sense. The lineno still needs
    to be separate, we need that for sorting and prefer not to have it part of
    the string.


  - Add an option for spacing in the revamped reports.



  - (pad) Review the possibility of padding units held at cost:

      "The reason it fails is that there must have been units of those commodities
      held at cost before the pad date, and it is an error to pad commodities at
      cost, because Beancount has no way to know what the cost basis of those
      commodities should be."




  - When an error occurs while parsing a directive/transaction, add the ability
    to let the parser skip until the next directive and ignore the parsed
    transaction because of the error. Maybe this should be an exception
    mechanism, or just storing a flag that gets reset when the directive is
    completed. Not sure. This would be a more elegant way to deal with some
    errors.



  - You can implement the sign check for positions held-at-cost only when there
    are other of that same commodity held at cost in the inventory in the
    opposite sign. This should allow holding short positions yet still retain
    the benefit of the check for data entry errors.

    It also removes what for most people will appear as a limitation from the
    docs (although with experience you would realize that it is not much of a
    limitation at atll).





  - There's a fundamental question about which date to be used for pricing
    entries. This really would depend on the view. If this is a period view, the
    date of the last entry is most appropriate. If it is any other kind of view,
    the latest price is best. All the reports should be adjusted for this.




  - Idea: Allow sub-account names to include a special character, e.g., '#',
    (only one) that would indicate to the reporting facilities that, by default,
    the aggregation should be reported to the parent account. A "detail" or
    "verbose" switch could be used to trigger the detailing of subaccounts. For
    example,

       Expenses:Health:Medical:#Claims
       Expenses:Health:Medical:#PatientSavings
       Expenses:Health:Medical:#ClaimsPayments

    would be reported as

      Expenses:Health:Medical

    by default, but with the detailed switch, would be reported as

       Expenses:Health:Medical:Claims
       Expenses:Health:Medical:PatientSavings
       Expenses:Health:Medical:ClaimsPayments

    This could be used for various subaccounts actually. It's a nice way to
    guide reporting that does not complexify the semantics.




  - Register (with filter) should have "print" mode that also includes
    file:lineno so that we can make Emacs "jump" between the transactions in
    the order they appear.



  - (design) New inventory booking:
    1. for each posting, classify by currency
    2. for each posting at cost, classify whether position augmentation or reduction
    3. For position reductions, match against inventory
    4. Within currency groups, process interpolation, including those in
       position augmentations

    It should be possible to do something like this for cost basis adjustments:
       Assets:Account         -10 MSFT {34 USD}
       Assets:Account          10 MSFT {USD}
       Income:PnL             400 USD

    (See doc on Smarter Elision for a better version of this)


  - Brilliant idea!: Add Emacs functionality to run a special script that, given
    the filename and a line no (where the cursor is), will print the detail of
    the inventory _before_ the transaction, the transaction itself with all
    interpolated values inserted, and the inventory _after_ the transaction.
    You invoke this with the cursor on the transaction that you want to get
    debug output for. This would be powerful powerful for dealing with lots!!!


  - Deal with wash sales... complete doc, call MSSB to figure out if/how they
    adjust the cost basis of a future stock vesting event.



  - Idea: Add an option for triggering strict validation?

      option "processing" "strict" ; Plugins including the hardcore validation are run.

    Somehow making the hardcore validation into a plugin might be a good way to
    provide a strict mode.  Also, you could build a beancount.plugins.builtins
    module that defines the list of default plugins that gets run instead of
    having a list in the loader. This way the user could easily invoke it at
    any point in time.



  - (reports revamp) Write a generic test that simply enumerates all the
    reports and invokes them with their default values. This should extend
    automatically when new reports are created.


  - (trial balance) In order to zero out the trial balance perfectly, you could
    insert a conversion entry at the end of it, in the same way that I do for
    the balance sheet. There is no reason that this is any different; this
    should be done the same.



  - Build a 'events' report that will print out the current value of all events.





  - You need to create a unit test for @@ price conversions.

  - You need to unit-test for multiline notes... do they work as expected?




  (work on holdings)
  - Support output format "beancount" for holdings, use a single file instead of
    a holdings I/O file (merge holdings.csv + prices.beancount -> holdings.beancount)
    This would be much nicer.

  - Check holdings I/O by saving and reloading a list of holdings created from
    a set of entries (with sales, just to make sure).

  - In add_unrealized_gains(), convert to use our holdings aggregator.

  - Build a new category to portfolio to identify accountings holding
    "Uninvested Cash", which should be cash available to invest now.



  - (reports) We really do need to report on position reduction as TRADES. This
    is an important report to generate! This should be done separately from the
    improved inventory booking method.

    This report needs to include the long-term vs. short-term nature of those
    trades! The right way to do this is to run a separate plug-in that will
    add appropriate #long-term and #short-term tags or meta-data to those
    transactions, based on their booking dates..




  - (validation/performance) Optimize the performance of validations and bring
    all the HARDCORE_VALIDATIONS in by default.



  - (reports) Bring back the trades report into the mainline version, using
    inventory reductions.


  - Create a new report type: "days" that counts the days of any event in the
    filtered log.



  - Document args of C functions in the same way as Python's, perhaps using the
    new Python3 syntax definition thingamajig (I forget the name, there's a PEP).



  - Add the acquisition date to each Holding instance, so that short/long-term can be
    calculated for the lot.

  - Fetch the CSV holdings of each Holding and compute the full list of stocks I
    own from these ETFs in dollar value. Sort by larger to smaller. Also compute
    the industry with that. You need to write Vanguard download (harder, need to
    scrape), and iShares download (easier, CSV).


  - Move 'portfolio' and other experiments to be its own library, under the
    main source tree, validated and all.





  - In holdings: create the concept of a "composition" which can be associated
    to any holding, based on the (account, currency, cost-currency), and which
    is a vector of proportions to be normalized and associated to the holding.
    You should then be able to compute the sum total of all compositions. This
    should be a generalized concept, with the following applications:

    * Liquidity (how easy is it to get money out of this account?)
    * Taxability (pre-tax, roth, after-tax, usually 0 or 100%)
    * Sector, industry exposures
    * Currency exposure
    * ...





  - The creation of exceptions should be made easier: each error class should
    inherit from a base class that is able to accept an optional list of
    entries, that would automatically render the fileloc of each of those
    entries, and that would use the fileloc of the first entry in order to
    render the location of the error. If no entries are specified, an OPTIONAL
    fileloc= parameter should be provided to specify where the error occurs.
    This will make creating errors a lot easier and nicer.

    As part of this, we should also somehow produce a list of all possible
    errors with a lavish description.


  - Directive abstraction: Add directives should be able to enumerate they
    accounts. Maybe add a get_accounts() method to the base namedtuple or create
    a mixin. Remove getters.get_accounts() and getters.get_entry_accounts() if
    you have this, lots of code goes away, probably a good idea.

  - Try to run the tests using 'watchr', 'sniffer', 'autonose' or other such tool.



  - Look at Intuit's service for financial hub for financial data. Look for a
    developer account.

  - Do a presentation at meetup... Yodlee is in NY, might make sense.


  - New plugin: clean_payees, that processes the payee strings and cleans them
    up for display. How well can we do?

  - New plugin type: a kind of spreaded Pad directive, that creates multiple
    pads at regular intervals. This is to deal with smooth cash distributions or
    Google meals assignment. You should be able to specify the frequency and
    have it automatically insert a number of entries to spread the expense
    evenly. 'evenpad', 'multipad', 'distribution'? This should most definitely
    be a plugin.

  - I think if you relax the assumptions about having open and close accounts,
    those could even be moved to a plugin. Without this 'open_close' plugin,
    accounts would just get auto-created and no error output if they weren't.
    With the plugin, we would have current strict behavior. This means that
    non-plugin code that requires the full set of accounts from a list of
    entries would not be able to rely anymore on the presence of open entries,
    and so would the validation.

  - Put all the Pad into a single file as a plugin, same with Open Close, and
    Balance. Maybe we can organize those codes to be all localized in single
    files, and for many of these features, they can be implemented in
    self-contained plugins with all their codes together! openclose.py, pad.py,
    balance.py, etc. I think even 'event' directives can become those. And maybe
    a good way to disambiguate between ops adn plugins is just this... maybe ops
    is non-plugins, e.g. prices, summarize, etc.

  - Make the plugins able to register types with the parser... this should
    allow the parser to call back on the plugins to create the appropriate
    types... this means true extensibility throughout! This is a fantastic
    idea... do this after v2 ship.  Maybe they get parsed as a special "Unknown"
    directive that accepts a grab-bag of strings and tags and accounts and
    amounts and they get replaced by the plugins; whatever Unknown trickles
    through would generate a warning in the errors.

  - Setting the filename on options_map might help in making document
    processing alos as a plugin.




  (review types)
  - COOL! I can subclass the namedtuples!  Do this to make printing the
    postings and entries much easier.

      class Posting(_Posting):
          def __str__(self):
              return _Posting.__str__(self._replace(entry=None))

  - Also derive from namedtuple to provide a stable hash function instead of
    code in beancount.core.compare.

  - Can we make Inventory a subclass of 'list'?  That would be real nice, would
    make a lot of sense.



  - Prices: Write a script to output the timeline of required prices/rates in
    the database. Then use it to drive fetching a historical table of monthly or
    perhaps weekly exchange rates for USD/CAD, USD/AUD, EUR/USD since the
    beginning of my file. Make this script reusable.


  - Create an index page for all the possible reports, from the web page

  - plugin: Consider creating a plugin that would auto-create accounts not seen yet,
    for the purpose of making demos. Definitely must do.

  - parser: Make tags and payees "tagged strings", with their own data types.
    You can derive from str.

  - Rename "events" to "register"?  This makes a lot of sense.

  - Write doc about stages of life, "climbing the mountain."

  - Make the web application accept colons in URLs, and make the reports use
    them too, so that their names are the very same as those on the
    command-line.

  - Unrealized gains should not be added if the gain is zero.

  - In the 'print' report, add a comment at the end of each posting line with
    the balancing amount! This is an important debugging tool! Make this happen.

  - Make implicitly derived price directives generated by a transformation, as
    an explicit price directive.

  - (avg cost) To implement this, move all balancing to a stage after the
    parsing stage. Balancing the entries should be running right after parsing
    and will need to do a partial realization for the affected accounts only,
    for the postings with average cost. But in any case, all the balancing
    should move to a stage right after parsing and should not be an optional
    stage.

  - Remove legacy support for PIPE character in syntax, update cheatsheet.

  - For table rendering, move the actually formatting at rendering time. CSV
    files should have fractional values for percentages, txt and html should
    have % values.  I need to figure out a good solution for this.
    Maybe the thing to do is to move the field selection at rendering stage, or
    at least to have it at both.

  - Create special make target to run tests on my own large Ledger.
    This should bean-check, bean-roundtrip, bean-bake / scrape.

  - Hmmm... compare does not actually allow two identical entries in a file.
    Solve that, using a differentiator, such as the fileloc or file no, or
    something. Maybe while reading we should insert a version number in
    duplicate entries automatially? Not sure.

    Another solution would be to warn on duplicate entries!  Maybe we just
    don't allow these. It really wouldn't be much of a big deal. And this would
    be easy to implement as part of our load checks. They're more often than
    not errors.


  - Summarize Ledger's --limit --real --virtual --equity, etc. options.

  - Write a plugin to compute total tax/income


  - The balance sheet "close" problem - how do we specify closing at a
    particular point in time - can be solved by providing parameters to the
    report, e.g.

       balsheet:2014-01-01:2015-01-01
       income:2014-01-01:2015-01-01

    Of course, this needs conveniences. The period, if there is only a SINGLE
    ONE, should be interpreted as "from the beginning of this period to the
    ending of it (one over)". Otherwise, the meaning is the beginning of both.
    Here are other illustrative examples:

       balsheet  -> from BEGINNING OF TIME to NOW
       balsheet:2014  -> from 2014-01-01 to 2015-01-01  (most common)
       balsheet:2014-05  -> from 2014-05-01 to 2015-06-01
       balsheet:2014:2015-08  -> from 2014-01-01 to 2015-08-01

    The same goes for income.
    The nice thing is that I think we can now move the closing of entries
    within the report generation itself, instead of being at the top-level of
    the web app. This will be simpler and cleaner!



  (plugins)
    - Pad could be a plugin, definitely.

    - Balance checks could also be a plugin.

    - It should be possible to make the parser accept unknown directives that
      accept an arbitrary list of accounts and string parameters, like this:

        2014-06-01 unknown Assets:US:CreditCard "Something"




  (scripts)
  - bean-ledger: Write a script to convert to Ledger syntax. This should be
    easy!

      bean-convert -f FORMAT FILENAME

    * Convert to Ledger
    * Convert to HLedger
    * Convert to Penny

    Add an option to anonimify account names and perhaps some amounts as well.

  - bean-format or bean-align: Write a script to autoamtically align a region's
    transactions, or an entire file.

  - bean-query accounts: make a report that prints out just the chart of
    accounts using the list of parser entries, just the open entries,
    'bean-query accounts'

  - bean-query currency_dates: Write a script that will automatically fetch the
    dates I held various positions at cost for throughout the history and a list
    of weekly dates to fetch rates for. LedgerHub could use that to fetch all
    the prices it needs at reasonable intervals.





  - (code) Make Position into a namedtuple with hashing instead of just an
    object. See if we can remove its __hash__ method.

  - Also, look at all the objects in b.core.data, and see if you can override
    the hash function on them automatically in order to ignore the entry in
    postings, and the listness in entry.postings. It would be nice to be able
    to hash every directive type.

  - Does table.render_table support offsets for rendering regular tuples? It
    really should.


  - Check out bitbucket CGI interface w.r.t. linking to source code, is the
    newer hg better?  We should be able to link to specific lines in versions.

  - (idea) An interesting constraint would be to add an option not to allow any
    postings to any account that is not a leaf account.

  - (filter) Idea: For "virtual postings", you could mark certain tags to be
    excluded by default, to be included only explicitly. e.g. #virtual tag would
    have to be brought in by selecting it via "tag:virtual". Maybe a different
    prefix would be used to distinguish them, e.g. #virtual and %virtual,
    or #virtual and -#virtual; something like that.

  - (filter) Replace bean-holdings by "bean-query holdings", where "holdings"
    is just another type of report. All the reports from the view pages should
    be mirrored exactly in the command-line interface.

  - (high priority) Implement a debugging command in bean-doctor, that spits out
    the entries that were created from the input file, as it is being parsed.
    This should include auto-posting values, inserted price directives, and
    attached tags. This would be a powerful tool to help people debug problems
    with parsing, or not understanding its effects!




  - web: Don't render the full Inventory'es; instead, already render at cost and
    provide their full detail either by clicking on the transaction, which
    should render the full detail of an inventory (for debugging), or in a
    tooltip.

  - Write a script that will highlight some "payee vs tags vs subaccount"
    invariants:
    * Highlight payees that are always used with the same accounts
    * Same with tags

  - Write a script to align numbers... it has been too long and it's quite
    annoying indeed.

  - tree rendering: If a parent account has only a single subaccount and the
    parent account otherwise has no postings in its realization, render the
    account on a single line instead of two, e.g.

      Expenses                     Expenses
        Taxes                        Taxes
          US                           US
            TY2014                       TY2014
              State                        State:Google
                Google                     ...
              ...


  - Plan for integrating rendering and filtering between web/HTML and text
    versions:

    * Filtering: Should be done in a library used in common with the web server
      and a new tool, bean-query, which provides a command-line interface
      to trigger filter, e.g. filter by year, filter by tag, etc. The point is
      that the same code that does the filtering for views should be run from
      this command-line. The code that creates views perhaps should be moved to
      begin that library.

    * Rendering: The web reports, such as beacnount.web.journal,
      beancount.web.acctree, etc. should move to beancount.reports and have
      HTML and text versions of all these.

  - Implement --brief option on scripts.holdings, to be able to share, which
    renders only % holdings.

  - journal rendering: When multiple transactions occur in the same day, it
    may make sense not to render the balance amount until the last one. Test it
    out.


  - validation: We should check that entries created by plugins at some
    initialization point are pointing to the right parents (or maybe we should
    relax the need to set the parent and make that routine set it all at once:
    time this, it it's very small, do this on initialization and that makes it
    easier to write plugins for users and you can do away with entry_replace().)

  - bake: Make bake support curl if wget is not available. It should work with either,
    to relax dependencies.

  - Price entries should have an extra attribute to disambiguate between
    implicitly created prices, linking to the original transaction that created
    them, and explicitly created ones.

  - A table of price entries should be rendered under the price graph in the
    web interface.

  - Web interface: Instead of rendering inventories with the full contents in
    the journal, render the cost, and place the full inventory in a tooltip!

  - Here's how to improve booking against lots!

      "Dealing with average cost trading or cost basis readjustments (not implemented
      yet) involves joining together multiple lots and recreating new ones in a way
      that preserves the total cost in the inventory; with this data structure /
      model it's quite obvious how to implement them as basic operations on an
      inventory.

      I really like the simplicity of this and am wondering if we could make it even
      simpler.

      Automatic booking against an inventory, e.g. adding automatic FIFO or LIFO,
      would require having the date of each lot always inserted in the key of the
      inventory items (from the transaction, not from the lot-date field), along with
      special rules for selecting which lots a posting is allowed to modify,
      essentially ignoring the lot-date from the inventory if the posting does not
      specify it. This is partly why I'm considering making the "lot-date" compulsory
      and adding a "lot identifier" used to disambiguate booking against an inventory
      with multiple matching lots of the same cost with just differing dates, which
      would only be required if the posting constrains it to. One can imagine
      relaxing the matching rules between a posting and inventory further to allow
      one to just specify "-40 GOOG" above, without a cost, and if unambiguous, to
      allow it to just select the only lot that is available."

    Idea: Generalize lot-date to just a "lot" string. Doesn't have to be a date
    at all! It would also make the concept and usage intentions clearer I think.

  - Lot improvement: the lot specification on a reducing posting is only present
    to disambiguate which of the lots to reduce or match against. Maybe we
    should provide a different syntax when an expected reduction takes place,
    this would be allowed:

       (augment)
       2014-06-17 *
          Assets:US:Investing:GOOG    10 GOOG {523.45 USD / i-want-more}

       (reducing) All of the following should be allowed:
          Assets:US:Investing:GOOG    -7 GOOG ; possibly ambiguous
          Assets:US:Investing:GOOG    -7 GOOG [] ; possibly ambiguous
          Assets:US:Investing:GOOG    -7 GOOG [523.45 USD]
          Assets:US:Investing:GOOG    -7 GOOG [2014-06-17]
          Assets:US:Investing:GOOG    -7 GOOG [i-want-more]

    By enforcing a distinct syntax, the user is telling us that this leg is
    expected to reduce an existing position. This information is useful, in
    that it avoids possible mistakes. I like the explicitness of it.

    Sufficient debugging output should be provided from the "print" command to
    be able to identify which lot is being matched against and why. We need to
    provide more transparency into this.

  - FIFO or LIFO booking could be "enforced" simply by declaring the expected
    booking method of an account, and then issuing an error when explicit
    entries deviate from that method. This is an easy idea... would be very
    useful. The automatic method would only be used to resolve ambiguity! This
    is nice.

  - Implement a little plug-ins system that allows a user to insert a TAB in
    bean-web.

  - The Trial Balance page could be a good place to put all the accounts on the
    left and have two sets of columns: beginning of period -> end of period.

  - Implement a little plug-ins system that allows a user to insert a new tab in
    bean-web, with custom display.

  - In ledgerhub, use /usr/bin/strings as a last resort if all other PDF
    converters fail.

  - When we import, if a file was not detected, don't spit out an org text
    line. Still doesn't work.

  - In order to implement .txt output, you will need to decouple the web
    rendering and the generation of its included data. This will be
    great--ability to cut-and-paste any page into txt. format=txt, and we could
    still have the links clickable. Everything else would just be txt. A bit of
    a crazy idea, but it might work well and be simple. Maybe.

  - Bug: A transaction like this fails to parse; allow it:
      2014-02-22 * "Payee" |
        ..

  - Serving CSV files from the Documents page should not be via download, but
    rather rendered directly.

  - The documents web page should render by-month + date, and by-account + date.


  - DO implement output to text NOW for posting on the mailing list.

  - Add views for the last 5 days, one day only each day (for D.Clemente)

  - Add preliminary support for renaming root accounts, even if that means the
    option must come first in the file. Move the checks in the parser.

  - In rendering balance directives, don't render the amount in the "change"
    column; that is too confusing for some users, keep the change column for
    changes.


  - update activity: remove parent accounts with no child accounts.
  - update activity: this exhibits a bug in the table rendering, look for IVV,
    see TODO(blais) in acctree.py

  - Begin user documentation in earnest; we really need this soon.
  - Complete example file with income statement transactions.

  - URGENT - Provide some tooltip or help link from the main page to allow
    discoverability of what a "view" is.

  - URGENT - the level1/2 views are EmptyView's, you need to implement those!

  - Example files (suggestion from Daniel Clemente):

      > >   I think 2 files can be helpful:
      > >
      > >   1) A simple one, a „how to“ file with ~20 transactions, or better, from 1
      to 3 transactions for feature. To show the normal things like receiving a
      salary, getting money from ATM, wire transfer, pay the bills, … So that it does
      not scare people without experience in double accounting.
      > >   demo.beancount fits this place.
      > >
      > >   2) The big one (1 year, you said), to show off that beancount is powerful
      and is really used for long-term accounting. This one is the „inspirational“
      one, to make people say „I would like to do that!“.

  - beancount: GREAT IDEA: output a subset of transactions as a spreadsheet. You
    need to design a textual way to refer to a subset of transactions. Output in
    either directions, without currencies.


  - BUG! import this:
    documents/2013/Assets/CA/RBC/Checking/2013-11-13.ofx84423.qbo
    * The balance check at the end is incorrect
    * The statement are not organized by account; they are mixed together

  - Create a 3rd-party dependencies building script for Mac OSX users (fxt).

  (Cost Basis)
  - Cost basis issue: How do I take into account the commissions and fees
    adjustment on the cost basis for a position?
  - How do I take into account Wash Sale Adjustments to the cost basis?

  - entries_table() really should be called postings_table().

  - Complete parser tests
    * Modify the lexer to emit EOF and add that in the grammar rules for empty_line.
    * BUG: Don't crap out when you can't read the file; error should be reported
      like the other ones.

  - You need to validate the account name options (empty, or no :, use regex to constrain).

  - Move utility functions from bean-prices to a reusable place.

  - Have another script that takes that as input and spits out current positions
    in the market on a web page; CGI script, should be served on Furius. Update
    via a Mercurial repo push.

  - Render tags

  - IMPORTANT FEATURE: Text/XLS exports

  - IMPORTANT FEATURE: Flip balances for rendering

  - IMPORTANT FEATURE: Implement Average Booking for Vanguard & RBC Adjustment,
    with associated tests and syntax in the parser.
    Update for inventory.py:

      def average(self):
          """Merge all lots of the same currency together at their average cost.

          Returns:
            A new instance of Inventory, with all the positions of each currency
            merged together at cost, bringing all these positions at average cost.
          """
          logging.warn('FIXME: continue here, this will be needed to report positions')
          # FIXME: This is ill-defined, the grouping must also take into account the cost currency.

          units_map = defaultdict(Decimal)
          costs_map = defaultdict(Decimal)
          for position in self.positions:
              lot = position.lot

              cost_currency = lot.cost.currency if lot.cost else None
              key = (lot.currency, cost_currency)
              units_map[key] += position.number
              costs_map[key] += position.get_cost().number

          inventory = Inventory()
          for lotcost_currencies, units in units_map.items():
              lot_currency, cost_currency = lotcost_currencies
              cost_number = costs_map[lotcost_currencies]
              inventory.add(Amount(units, lot_currency),
                            Amount(cost_number, cost_currency),
                            allow_negative=True)

          return inventory


  - Render the OFX / QBO files in a <pre> tag, or figure out why the mimetype
    is incorrect and they don't render properly. Right now the default
    rendering of the browser is insufficient.

  - (IDEA) Why aren't we using the price on the first leg of this transaction?
    This is an interesting variation on the meaning of the price: it could mean
    either (a) the price of the lot, or (b) the conversion price of the cost of
    the lot. This would enable the following:

        2013-07-22 * "Bought some US investment in a CAD account"
          Assets:Investment:GOOG           50 GOOG {700 USD} @ 1.01 USD   ;; 35350 CAD
          Assets:Investment:Cash          -35359.95 CAD
          Expenses:Commissions                 9.95 CAD

  - (IDEA) In order to create suitable stock split entries that would look like
    this:

      2013-04-01 * "split 4:1"
        Assets:CA:ITrade:AAPL             -40 AAPL {{5483.09 USD}}
        Assets:CA:ITrade:AAPL             160 AAPL {{5483.09 USD}}

    You could easily add support for a directive that looks like this:

      2013-04-01 split Assets:CA:ITrade:AAPL  4:1  AAPL

    This would allow the user to do some processing specific to stock splits by
    processing the explicit stock split entries.

  - Include this in the user examples, + stock splits:

       2013-04-01 * "name change"

         Assets:CA:ITrade:AAPL             -40 AAPL {{5483.09 USD}}
         Assets:CA:ITrade:NEWAAPL             40 NEWAAPL {{5483.09 USD}}

       2013-04-01 * "spinoff"
         Assets:CA:ITrade:KRFT             -100 KRFT {{20000 USD}}
         Assets:CA:ITrade:KRFT              100 KRFT {{17000 USD}}
         Assets:CA:ITrade:FOO                20 FOO  {{ 3000 USD}}

  - Remove the parsing of "CHECK" at some point, that was just there for
    compatibility.

  - More testing:

       # FIXME: Test a conversion of shares with lot-date, e.g.:
       #
       #   2000-01-18 * Buy CRA
       #     Assets:CA:RBC-Investing:Taxable-CAD:CRA           4 "CRA1" {232.00 USD / 2000-01-18}
       #     Assets:CA:RBC-Investing:Taxable-CAD               -1395.43 CAD @ 0.665027984206 USD  ; cost
       #
       #   2000-02-22 * CRA Stock Split 2:1
       #     Assets:CA:RBC-Investing:Taxable-CAD:CRA          -4 "CRA1" {232.00 USD / 2000-01-18}
       #     Assets:CA:RBC-Investing:Taxable-CAD:CRA           8 CRA {116.00 USD / 2000-01-18}


  - Add a validation check, that when closing and account, its balance is empty/zero.

  - Render a journal as a detailed expense report, for a set of accounts
    (e.g., Expenses:*) pulling out amounts in various columns based on other
    expressions (e.g. Assets:Cash:Caroline).




  - Idea around documents: A link between a transaction to a document can be
    created by associating a document's checksum as the link of the
    transaction. If Beancount could associate them - and it could, it has
    access to the document files and the corpus of transactions - the web
    interface could insert a special link between the two. Maybe we could do
    the same thing with the filename as well.

  - A better idea to do this would be to allow specifying an explicit document
    directive, and finding document directives from files that are already
    specified should not re-create them. This way you can specify both the
    document and a transaction and use a common link as a natural way to
    associate them, e.g.:

       2014-06-20 document Income:US:Google:GSU "2014-06-20.google.0000000.pdf" ^ee63c6fc7aa6

       2014-06-20 * "GOOGLE INC       PAYROLL" | "Refund for fractional shares" ^ee63c6fc7aa6
         ...
         ...

  - Document finding from files should not create documents that have been
    explicitly specified in the ledger. Avoid duplication! This is an important
    fix to make, that will allow both to co-exist together.






  - Implement beancount.plugins.tag_pending as a general feature of links...
    this ought to be built-in by default, this is a great idea.


  - (prices) When attempting a conversion in holdings, if the rate isn't
    available directly, you should always attempt to value it indirectly via
    USD or EUR.

  - Maybe the builder should have a 'filename' state that only gets changed here
    and there instead of getting that fileloc argument passed in every time on
    every rule. Maybe we just always get the fileloc from the parser.c as in
    NUMBER. I think it might make the parser more efficient too... try it out,
    do timings, see how much it improves parsing performance.

  - See if you replace BUILD()'s PyObject_CallMethod to this how much faster it
    gets: "Note that if you only pass PyObject * args, PyObject_CallMethodObjArgs() is a
    faster alternative."
    https://docs.python.org/3/c-api/object.html


  - Allow short sales eventually. This should already work if all that you do is
    selectively suppress the validation check that verifies that a position at
    cost may not go negative. We could selectively suppress it by adding a flag
    to the open directive associated with an account, or maybe adding some
    special syntax in the cost specification that allows us to do this.



  - Create Inventory.from_string() and simplify a lot of the tests with it.


  - Inventory._add() only gets called with allow_negative=False in very few
    places; replace the error it return from an exception to just a return code.

  - Simplify all tests by using their from_string() converters. All
    constructors should accept a single string, and that should call
    from_string() automatically, Amount, Position, Inventory, etc.




  - Create a new directive for balance that checks for the complete balance.
    Ideas for syntax:

      2014-06-20 balance      Assets:Some:Account    10 GOOG, 640.40 USD   FULL
      2014-06-20 balance      Assets:Some:Account    [10 GOOG, 640.40 USD]
      2014-06-20 balance      Assets:Some:Account    <10 GOOG, 640.40 USD>
      2014-06-20 balance*     Assets:Some:Account    10 GOOG, 640.40 USD
      2014-06-20 full_balance Assets:Some:Account    10 GOOG, 640.40 USD

    Maybe we should define a general syntax for input'ing an Inventory object,
    that could be read at parsing time.


  - Create a command in bean-doctor which lists all of the lots and their
    changes for a particular account. This is meant to be a debugging tool for
    booking algorithms. The rendering should be clear and detailed.




  - Implement a "fuzzing" input generator, that will output a very large input
    file with all possible kinds of combinations, to see where Beancount hits
    its limits and perhaps bring up some bugs from input I haven't thought of.
    This is easy and fruitful.


  - Replace gviz by some other library that does not require you to be online.


  - Consider whether we can actually remove posting.entry (I think it is only
    used in the realization) and thus make it easy to create transactions
    programmatically.


  - (performance) Profile the web pages, if account_link() is high, provide an
    explicit cache for each unique view. (We had to remove this when we
    simplified the function using build_url for adding tests.)

  - (performance) Implement the stable hashing function in C and reinstall the
    validate_hash test.

  - (performance) Implement inventories in C and reinstall the
    validate_check_balances test.

  - (performance) Don't pass in the FILE_LINE_ARGS on function calls, these
    should be part of the context of the parser, should be gettable only on
    demand.

  - Can I use Py_RETURN_NONE in order to incref and assign, in the lexer,
    instead of doing it in two steps?



  - Add an optional parameter to the loaddoc() and parsedoc() decorators to
    have them automatically check for expected no-errors.


  - Add the acquisition date of each lot to each Holding, and it should be
    output at that date by print_holdings as well.



  - In order to relax the constraint that you may not add negativ units at
    cost, we could only disallow under certain circumstances:

    * An account has received units in the opposite direction
    * If the posting cross the zero boundary. Maybe starting from zero in
      either direction could be fine.

  - Idea: You could add a further constraint property to an account name: that
    the amounts may never be allowed to balance to a particular sign. This
    could be useful to avoid data entry mistakes. You could even write a doc
    just focused on all features designed to avoid data entry mistakes.



  - Idea: Relax checks for negative values: from docs

      "PLEASE NOTE! In a future version of Beancount, we will relax this constraint
      somewhat. We will allow an account to hold a negative number of units of a
      commodity if and only if there are no other units of that commodity held in the
      account. Either that, or we will allow you to mark an account has having no
      such constraints at all."

  - You could make the narrations for padding and summarization transactions
    specifiable via options.

  - Silence BrokenPipeError errors from bottle using wsgiref. You could use
    CherryPy, which doesn't suffer from that, or just... fix it and silence
    them.


  - Do support rendering options to invert the amounts of the minus accounts.
    This is an important feature.


  - (sanity check for conversions) Insert a validation check when transferring
    amounts to the balance sheet that the implied rate of the conversion entries
    is within certain bounds of the price, for each pair of commodities (find a
    way). These bounds should be proportional to the variance of the price. This
    would just provide an extra amount of good fuzzy feeling, knowing for sure
    that my solution to the conversions problem is always meaningful and
    correct.


  - (plugin/validation) Consider a strict validation plugin that kicks off
    errors when amounts are posted to accounts which have children. Basically,
    make it possible to disallow postings on accounts with children.






  - (parser) Make a version of C's beancount.core._parser.parse() that parses a
    string directly, instead of our current solution which involves writing to a
    temporary file. This may be faster and avoid leaking test beancount contents
    to a temp file by accident:

      PyObject* parse(PyObject *self, PyObject *args, PyObject* kwds)
      /* FIXME: Make a version of this which takes a string as input! For
       * unit-testing... */

  - (parser) Support enabling flex debugging in beancount.core._parser.parse(),
    using "yyset_debug(int bdebug)".


  - Interesting idea: Maybe instead of returning errors, "errors" could simply
    become "Error" directives and be inserted into the flow, and picked up by
    the various rendering routines in different ways?!?  I love this. One less
    thing to return. Hmmm ponder it seriously.

  - Remove support for legacy, PIPE, Not needed.

  - Require Python 3.4 and introduce Enum's where relevant.



  - Support in test_utils.capture('stdout', 'stderr') as (stdout, stderr).
    Replace all nested code that is inconvenient.



** Refactoring: Holding to Position

  - I think there's a way to simplify holdings: you can probably remove the
    "Holding" type and replace that with a Posting, which really, is much like a
    Holding, it has an account and a position, and a price.... That would
    normalize Holding quite a bit, even if it means we end up adding a few
    unused slots to Posting. I'm happy to do that! Simplify simplify simplify...
    always.


** File Input as Environment Variable

  - It might be really nice if all the commands would accept an environment
    variable for the default file to use, if set. This means that the Beancount
    filename could be an option like in Ledger and HLedger, e.g. with -f. It
    *IS* true that in almost all cases I'm using the one, same input file for
    all the programs, that is, the concept of a "default" is quite common.

    This should probably go in before the first release because it has highly
    visible impact on all the bean-query commands.


** Prepare for Plugins Revamp

  I recently teased out that many of the basic functions can be implemented as
  individual stages of transformations on the list of directives. This started
  out as a way to add plugins by adding a custom transformation stage, but now
  I see that if I can make the parser able to consume generic syntax that might
  allow extensions, and to allow these plugins to specify new directive types
  for extensions, I might be able to shove a *lot* of the existing
  functionality into nice isolated plugin modules. Even functionality as basic
  as Balance checks.  I'm not going to to do this in the first release, but I
  want to set the stage for it.
** Precision

  - (precision) FIXME: The better way to render numbers at the end would be to
    let the user specify a desired rendering precision for each currency. Deal
    with this throughout better.

       "Hmm, that's right, I should probably set a maximum precision for rendering
       numbers which require more digits than the default of 2. This is an
       interesting one: I need to do something a bit more thorough about precision; 2
       is not appropriate for everything either. I need to figure out a way to let a
       user specify a desired rendering precision for each currency...
       (probably via some options, unfortunately). In the meantime, I've made it so
       that the max number of digits rendered is 5.

       There's also the issue of setting the max digits during arithmetic operations,
       which should also not be 28. I'll deal with that later."

  - Automatically detect precision of each currency based on usage in file:

      (Idea from Daniel Clemente): "You could use auto-detection: for each
      currency, use the maximum number of decimals that the input file used. E.g.
      if user writes 351.64 PLN, 151.1 PLN, 155 PLN, then use 2 decimals.
      Alternatively, use "the most common" number of decimals. If 90% transactions
      have 3 decimals, 5% have 4, 5% have 0, use 3."


** Padding documentation from email

  - Put this in the docs to explain "pad"

     > > Ok, restarted example, let's say you begin
     > > accounting in dec 2013, you'll have this:
     > >
     > >   2010-01-01 open
     > >   2010-01-01 pad
     > >   2013-12-04 balance
     > >   2013-12-08 * ...
     > >   2013-12-11 * ...
     > >   2013-12-17 * ...
     > >
     > > eventually, moving forward, you'll get to 2014:
     > >
     > >   2010-01-01 open
     > >   2010-01-01 pad
     > >   2013-12-04 balance
     > >   2013-12-08 * ...
     > >   2013-12-11 * ...
     > >   2013-12-17 * ...
     > >   2013-12-22 * ...
     > >   2013-12-29 * ...
     > >   2014-01-02 * ...
     > >   2014-12-04 balance
     > >   2014-12-06 * ...
     > >
     > > Allright, now you decide you like this, and you
     > > want to enter statements before you started.
     > > You find your paper statement for november, and
     > > fill in:
     > >
     > >   2010-01-01 open
     > >   2010-01-01 pad
     > >   ; here you insert
     > >   2013-11-04 balance
     > >   2013-11-08 * ...
     > >   2013-11-18 * ...
     > >   ...
     > >   ; this is what was there previously
     > >   2013-12-04 balance
     > >   2013-12-08 * ...
     > >   2013-12-11 * ...
     > >   2013-12-17 * ...
     > >   2013-12-22 * ...
     > >   2013-12-29 * ...
     > >   2014-01-02 * ...
     > >   2014-12-04 balance
     > >   2014-12-06 * ...
     > >
     > > Great. Now, notice how the balance for
     > > 2013-11-04 is probably different than that of
     > > 2013-12-04. If instead of a pad directive you
     > > had added a manual adjustment, you'd have to
     > > change it here. This is the beauty of the pad
     > > directive: it automatically does it for you.
     > >
     > > Now, let's keep going backward in time. You dig
     > > around your records, you find September's
     > > statement, but you cannot find the statement
     > > for October, maybe it's lost, or somewhere
     > > else. Fine! You insert a pad directive to
     > > account for those missing transactions:
     > >
     > >   2010-01-01 open
     > >   2010-01-01 pad
     > >
     > >   2013-09-04 balance
     > >   2013-09-05 * ...
     > >   ... september transactions
     > >   2013-09-30 * ...
     > >   2013-10-04 balance
     > >
     > >   ; padding for missing October statement,
     > > where is my statement?
     > >   2013-10-04 pad
     > >   2013-11-04 balance
     > >
     > >   ... november transactions
     > >   2013-11-08 * ...
     > >   2013-11-18 * ...
     > >   ...
     > >   2013-12-04 balance
     > >
     > >   2013-12-08 * ...
     > >   2013-12-11 * ...
     > >   2013-12-17 * ...
     > >   2013-12-22 * ...
     > >   2013-12-29 * ...
     > >   2014-01-02 * ...
     > >   2014-12-04 balance
     > >
     > >   2014-12-06 * ...
     > >
     > > This is the full example.

Improve this bit:

    >   But the detailed explanation cannot be found. There's only one phrase: „Think
    >   of the Equity account as something from the past that you had to give up in
    >   order to obtain the beginning snapshot of the Assets + Liabilities balance.“
    >
    > Great comment. I'll improve this.

 More user comments:

    >   After doing my research, I found about debits and credits, which in Beancount
    >   you represent with positive numbers and negative numbers respectively. I
    >   found that having a name for each group of accounts helps me to think of them
    >   at the same time, e.g. Liabilities+Equity+Income as part of a common thing,
    >   instead of having to research each of it independently.
    >   In the documentation you start speaking about numbers, then about signs, then
    >   about grouping the accounts. Maybe it's better to go top-down and start
    >   saying that there are two types of account (usually +, usually -) and then
    >   divide each group further.
    >
    > I will change that, thanks for the comment.


* Core
** General

  - Make all imports outside of packages import from the package root, and have
    the package export those symbols explicitly.

** Inventory

  - inventory: rename get_cost() vs. get_cost_position(). Swap them, change all
    the code that needs be changed.

  - Inventory: Implement a test for Inventory.get_amounts() with multiple lots of the same
    currency; they really should have been aggregated.

*** Book at Average Price

  - Inventory: Implement averaging of lots in order to report positions nicely.

  - We should create a syntax and method for booking to the average value.
    Figure out how many units of each position to remove in order to obtain the
    average sale price. This way the user could potentially switch methods.

*** Making adjustments of capital

  - Figure out how to make these kinds of adjustments:

      My name is Ian and I will help you with profit/loss and book value reporting.
      2013-04-19 RTC RR -- XSP -- ISHARES S&P 500 INDEX FUND (CAD-HEDGED) 2012 RETURN OF CAPITAL ADJUSTMENT TO BOOK COST $60.71
      2013-04-25 ADJ RR -- XSP -- ISHARES S&P 500 INDEX FUND (CAD-HEDGED) 2012 NOTIONAL DISTRIBUTION ADJUSTMENT TO BOOK VALUE $2,963.13
      Before you make accounting entries, it is a good idea to understand the underlying transactions.

      ETFs such as XSP, make distributions throughout the year, however they do not know the composition of the income distributed until
      after year end when the trust completes their tax return. When the income in the trust from dividends, capital gains, and income
      are not sufficient to account for all the distributions, the excess distribution is classified as 'return of capital'. Return of
      capital (ROC) is simply some of the capital you paid to buy the fund being returned to you. The ROC amounts are not taxable and
      you deduct them from your XSP book value. The XSP deduction for 2012 is C$60.71 and should be deducted from your book value in
      your April 2013 statement.

      Notional dividends result from the exchange traded fund (ETF) realizing capital gains and/or dividend income then reinvesting the
      gains/dividends in some other security(ies). No cash or reinvested units were distributed to investors but they still have to pay
      tax on the gains/dividends realized within the ETF. When a notional dividend is made, the dividend is included in income and the
      amount of the notional dividend is added to the book value of the underlying security. So you end up paying tax on the dividend up
      front and get a reduced capital gain or increased capital loss when you eventually sell the ETF.

      In your XSP example, if you held the ETF in a taxable account, the notional dividend would be fully taxable as C$2,963.13 income
      for your 2012 return. Your book value would increase by C$2,963.13.

      The book value of XSP for 4,100 units in your March 2013 statement was C$57,127.11. The return of capital reduces your book value
      and the notional dividend increases it so your book value at the end of April 2013 would be C$57,127.11 - C$60.71 (return of
      capital) + C$2,963.13 (notional dividend) = C$60,029.53.


*** Lots

  - Matching on Inventory Lots should be *loose*: try to match automatically
    against the most SPECIFIC lots.

         (AAPL, 18.45, nil) -> +1
         (AAPL, 17.93, nil) -> +1
         (AAPL, nil, nil)   -> -1    ... should choose any of the inventory

    Also, maybe the inventory's date should be filled in automatically by the
    parser... just an idea. Maybe date doesn't have to be allowed to be nil.


*** Original Idea Description for Integrating the Cost Basis in Beancount

  - Every account carries a cost basis.

  - You can have posting with or without a cost-basis.

  - If the posting has a cost-basis posting, the cost-basis is used to balance the
    transaction.

  - As you sum up the postings in the account, keep track of the full inventory as

      (commodity, cost) -> quantity

    As a special case, "cost" can be null. This is the case where there is no cost
    tracking for this commodity item. We maintain the full inventory of positions
    with a cost basis in the account; as a default case, the cost is null.

  - BALANCE CHECK: When balancing a transaction, if an amount has an associated
    cost basis, use the cost basis instead of the actual amount to balance.

  - INVENTORY CHECK: When a position is modified in the inverse direction,
    require a cost to book against. If no cost is specified, it just degrades to
    decrease from the bucket of commodities with a null cost (it all works out!)

  - ZERO CHECK: Insure that the quantity can never be negative for any bucket.

  - Optional extended check syntax: You could extend the @check syntax to include
    the cost, so that technically you could check that there are a specific number

  2013-03-01 * buy
    Assets:Checking        10 GOOG # 700 USD
    Assets:Investment     -7000 USD

  2013-03-15 * sell
    Assets:Checking       -10 GOOG # 700 USD @ 800 USD
    Income:RealizedPnL    -1000 USD
    Assets:Investment      8000 USD


  Syntax

  Test: Items of the same kind with and without cost basis
  Test: Multiple items of different types with a cost basis in the same account

** Realization

  - You need to convert some of TestRealization to TestCheck.

  - Whether an account shows up in a particular Ledger (realization) really only
    should depend on whether the account was open during the period (we now have
    account open/close dates... let's use them instead of a heuristic!).
    Create a routine to figure out if an account was open during a specific
    time period?

*** Average Price Booking

  - You now HAVE to implement average price tracking... not an option. Thanks
    to Vanguard #$(*#(*$.

** Prices

  - There should be a corresponding view/presentation for rendering information
    that we have about prices.

  - Build helpers tools for users to create their own scripts that will allow
    you to spit out a list of prices for the price DB.

  - Include directives will be necessary for update, because it will enable
    including the file of prices only. The prices should be in beancount
    language too, this should all be a single file format.

* Filtering
** Beancount reorg

  - Remove subaccounts for TMobile and employer once we have filtering working
    out nicely. Same with RedSquare electricity. Same with Employer subaccounts
    for taxes.

      Payees are just like tags!


** Views

  - Replace all views by filtering queries... the root page should still have
    convenient links to various preset views, like the last five years, but
    these links should be implemented using the filtering query feature!
    Maybe it's worth allowing the user to specify common queries in the options
    map, and provide links to them. Do this, and try removing some of my
    subaccounts to simplify the accounts-trees somewhat.

  - The root page should feature a prominent input form that allows the user to
    specify a query! This input needs live at the very root

  - (views) You should be able to filter to all transactions related to some
    account, e.g. Immigration

  - IMPORTANT! Try to let through some of the non-transaction entries in the
    view filtering. We obviously cannot let through balance entries, but
    documents yes, depending on the type of filtering. We should do our best to
    let all the entries carry through.

** Filtering dimensions (Old Notes)

  - By Country

    - You should be able to look at only accounts with a particular pattern (and
      their other legs), e.g. *:CA:*

    - You perhaps should flag all the transactions that have a particular unit
      (e.g. CAD)

  - By Account Prefix

    - Specify a single account, and automatically select all the other accounts
      which are linked by any transaction in this account; generate a balance
      sheet from this list of accounts. e.g. Expenses:Trading, Income:PnL,
      Assets:Trading.

  - By Amount Size

    - I'd love a way to filter down a journal by omitting all the small
      items and keeping just the larger ones, to get an automatic
      overview of the large amounts in a long series of transactions.
      All the small amounts could be lumped together under a special
      entry.

  - By Institution

  - By Country

  - By Tag

  - By Payee

    * You should be able to click on a payee to view its transactions.

  - By Date

    - You should be able to click on dates and see all postings around that date
      too, e.g. +/- 10 days. Another simple and useful filter.

  - By Event (defines a period)

    - "How much did I make during the period of this event", e.g. while I was
      working at CompanyX, while I was in school at UniversityY. This provides
      two dates, generate a view for them:

        /view/event

      This could sum up all the entries for all the internals where the event's
      value was the same.

  - By Currency/Cost-Currency

      You could then possibly compute the IRR around that commodity...


** Custom dimensions

  - From discussion:

       | (digression not about virtual postings but answers auxiliary questions about
       | them)
       |
       | Now this points to a more general idea that I've been pondering for a while:
       | these "accounts" can often be seen as a set of flat dimensions, the fact that
       | they have a hierarchy can get in the way. I tend to have accounts that look
       | like this:
       |
       |   TYPE:COUNTRY:INSTITUTION:ACCOUNT:SUBACCOUNT
       |
       | like this, for example:
       |
       |   Assets:US:HSBC:Checking
       |   Assets:CA:RBC:Savings
       |
       | For these four dimensions, I actually like having most accounts (Assets,
       | Liabilities and Income) specify them in this order. This does not always make
       | sense though, especially for expense accounts; for those you wouldn't really
       | want to have a COUNTRY dimension at the root. You want the general category
       | only, so I'll have, for example:
       |
       |   Expenses:Food:Restaurant
       |   Expenses:Food:Grocery
       |
       | but sometimes the dimensions get inverted too, like in my recent change about
       | how to track taxation:
       |
       |   Expenses:Taxes:US:TY2014:Google:Federal
       |   Expenses:Taxes:US:TY2014:Google:StateNY
       |   Expenses:Taxes:US:TY2014:Google:CityNYC
       |   ...
       | Here the "institution" is Google, and shows deeper in the hierarchy.
       | Finally, you often do want to have multiple types for the same or similar
       | accounts, for instance, to track gains and dividends income from a particular
       | investment account, you want a mirror of most of the dimensions except for the
       | assets bit:
       |
       |   Assets:US:ETrade:IRA -> Income:US:ETrade:IRA
       |
       | For instance:
       |
       |   Assets:US:ETrade:IRA:Cash
       |   Income:US:ETrade:IRA:Dividends
       |
       | You see what I'm getting at... these components really operate more like a
       | database table with values possibly NULL, e.g.,
       |
       |   type     country  institution  account   category
       |   -------- -------- ------------ --------- -----------
       |   Assets   US       HSBC         Checking  NULL
       |   Assets   CA       RBC          Savings   NULL
       |   Assets   US       ETrade       IRA       Cash
       |   Income   US       ETrade       IRA       Dividends
       |   Expenses NULL     NULL         Food      Restaurant
       |   Expenses NULL     NULL         Food      Grocery
       |
       | Having to order your account components in a hierarchy forces you to
       | decide how you want to report on them, a strict order of grouping from
       | top to bottom.
       | So I've been thinking about an experiment to rename all accounts according to
       | dimensions, where the ordering of the components would not matter. These two
       | would point to the same bucket, for example (changing the syntax slightly),
       |
       |   Expenses|Taxes|US|TY2014|Google|Federal
       |   Expenses|US|Google|Taxes|TY2014|StateNY
       |
       | You could then display reports (again, the usual reports, balance sheet,
       | income statement, journals) for "the subset of all transactions which has one
       | posting in an account in <set>" where <set> is defined by values on a list of
       | dimensions, a bit like a WHERE clause would do.
       |
       | Now, now, now... this would be a bit radical, now wouldn't it? Many of these
       | accounts do point to real accounts whose postings have to be booked exactly,
       | and I'm a bit worried about the looseness that this could introduce. One and
       | only one account name for a particular account is a nice property to have.
       |
       | So what can we do to select across many dimensions while still keeping
       | hierarchical account names?
       |
       | The first thing I did in Beancount is to create views for all unique account
       | component names. For example, if the following account exists:
       |
       |   Assets:US:ETrade:IRA
       |
       | You will see four "view" links at the root of the Beancount web page:
       |
       |   Assets
       |   US
       |   ETrade
       |   IRA
       |
       | Clicking on the link selects all the transactions with a posting with an
       | account where that component appears. (Views provide access to all the reports
       | filtered by a subset of transactions.) You can click your way to any journal
       | or report for that subset of transactions. This exists in HEAD today. You can
       | draw all the reports where a particular component appears, e.g., "Google", as
       | in "Income:US:Google:Salary" and "Expenses:Taxes:US:TY2014:Google:Federal".
       |
       | But this does not define "dimensions." It would be nice to group values for
       | these components by what kind of thing they are, e.g., a bank, an instution, a
       | country, a tax year, etc, without regard for their location in the account
       | name. A further experiment will consist in the following:  again assuming
       | unique "account component names" (which is not much of a constraint to
       | require, BTW, at least not in my account names), allow the user to define
       | dimensions by declaring a list of component names that form this dimension.
       | Here's how this would look, with the previous examples (new syntax):
       |
       |   dimension employer  Google,Autodesk,Apple
       |   dimension bank      HSBC,RBC,ETrade
       |   dimension country   US,CA,AU
       |   dimension taxyear   TY2014,TY2013,TY2012,TY2011,TY2010
       |   dimension type      Assets,Liabilities,Equity,Income,Expenses (implicit?)
       |
       | You could then say something like "show me trial balance for all transactions
       | with posting accounts where bank is not NULL group by bank" and you would
       | obtain mini-hierarchies for each group of accounts (by bank, across all other
       | dimensions).
       |
       | (With the state of my current system, I could probably code this as a
       | prototype in a single day.)
       |
       | Addtionally, accounts have currency constraints and a history of postings
       | which define a set o currencies used in them. More selection can be done with
       | this (e.g., show me all transactions with postings that credit/debit CAD
       | units).
       |
       | IMHO, all you're trying to do with these virtual accounts is aggregate with
       | one less dimension, you want to remove the real account and group by community
       | project. My claim is that there are ways to do that without giving up o the
       | elegant balancing rules of the DE system.

    In ealtion to this... these "dimensions", could they just become other
    dimensions in the filtering language?

      component:Google

      employer:Google
      bank:RBC
      country:US

    You can then break down by those, like a GROUP BY clause, and generate
    reports that have those as root accounts, or separate breakdowns.


** Tags used as dimensions

  - If you had tags as key-value pairs, those could be used as well:

      2014-05-21 * ...
        #employer:Google

    Searching for:

      tag:employer=Google

    This is another dimension in the same filtering language.


** Language
https://docs.google.com/document/d/1d88MkHqxiVdF8XSQBT1QQpOKEOt6OC1P9ZoF3u86DwI/

* Operations
** Validation

  - Write a dedicated routine to check the following invariant:

        # Handle sanity checks when the check is at the beginning of the day.
        check_is_at_beginning_of_day = parser.SORT_ORDER[Check] < 0
        ...
        if check_is_at_beginning_of_day:
            # Note: Check entries are assumed to have been sorted to be before any
            # other entries with the same date. This is supposed to be done by the
            # parser. Verify this invariant here.
            if isinstance(entry, (Check, Open)):
                assert entry.date > prev_date, (
                    "Invalid entry order: Check or Open directive before transaction.",
                    (entry, prev_entry))
            else:
                prev_entry = entry
                prev_date = entry.date

  -  Sanity check: Check that all postings of Transaction entries point to their
     actual parent.

  - (validation) In addition to the Check/Open before-constraint, check that
    the entries are always sorted. Add this sanity check.

  - The default validation should check the invariant that Open and Check
    directives come before any Transaction.

  - Validation: Everywhere we have a filter of entries to entries, we should be
    able to apply a check that the total balances before and the total balances
    after should have the very same value.

  - In validate.py: differentiate between the case of an entry appearing too
    early before an Open directive, and an entry appearing for an account that
    simply just doesn't exist.

  - Auto-detect and warn on likely duplicate transactions within the file.

** Conversions

  - TODO: Try it out in Ledger, see how they deal with it.

  - Make the conversions entry use a price of zero, to maintain the invariants
    for sanity checks, something like this:

       YYYY-MM-DD * "Annul conversions at end of period"
         Equity:Conversions        -56383 CAD @ 0 CONV
         Equity:Conversions        +67000 USD @ 0 CONV


** Open/Close

  - You must issue an error if you close an account that's got a non-zero
    balance!

** Padding

  - Idea: Padding entries could be extended a tiny bit in order to
    automatically calculate the cash distribution entries, e.g., like this:

      2014-03-04 pad Asset:Cash  Expenses:Restaurant    60%
      2014-03-04 pad Asset:Cash  Expenses:Alcohol       40%

      2014-04-04 pad Asset:Cash  Expenses:Restaurant    70%
      2014-04-04 pad Asset:Cash  Expenses:Alcohol       30%

      2014-05-04 pad Asset:Cash  Expenses:Restaurant    70%
      2014-05-04 pad Asset:Cash  Expenses:Alcohol       30%

    This is a great idea, is in line with the general meaning of pad entries
    (implicit 100%) and would add a much desired feature.

  - Add tests for all the cases of realization padding.

** Locations

  - @location really should just convert into a generic event "location", just
    as address and school should; they're just events with forward fill...
    Serve this at:

       http://localhost:8080/20120101/20130101/events/location/days

  - Add a "reason" field for @location, and display as trips, with
    some sort of meaning to them. Ok, this contradicts the previous idea.



** Payee Elision / Auto-Account Leaf Name

  - About the discrepancy between the concept of "Payee" and a superfluous lead
    account, e.g. Internet:TimeWarner, which typically contains only
    transactions from that payee: maybe we can elide the account name if it
    contains only a single payee, or perhaps a warning may be issued? I don't
    know.

    Basically, it would be nice to be able to have multiple payees in the same
    category over time (e.g. Electricity, Internet) but to be able to separate
    them somehow, without having to put the payee into the name. This is a
    little fuzzy, and I'm not sure how to do it, because the imported payee
    names are often not very clear and often truncated as well.

      Have you ever thought that Payees often end up functioning like an extra
    subaccount? I've come to realize that for Payees that only ever touch a
    single account, the line is really fuzzy there. I've been entertaining the
    idea of automatically creating subaccounts for payees like that.



* Parser
** Errors

  - We need to gather errors in a single place and report them like the others;
    right now I'm catching them in sum_to_date() and writing using the logging
    module; but they really should be trickled up with the rest.

  - Syntax errors currently have no location... this is unacceptable. Write an
    automated test, check for all kinds of errors, in the lexer, in the parser,
    in the Python. (Just work with the line number, we don't really need
    character position.) Test everything with automated tests.

  - 'lineno' is incorrect, it points to the next entry, not the previous one,
    fix this bug! This is really annoying.

  - Set a correct filename in grammar.y

  - Errors from the parser and others should all be accumulated in one place,
    so that we do all the reporting at the very top level.

  - Don't raise error exceptions anywhere; log everything to an error
    handler/accumulator class instead, and skip to the next entry/declaration.
  - Propagate exception from Python(?)

  - Problematic transactions (!) should spit something of color on stdout, they
    should not be forgotten so easily.

  - When using @@ the signs should match; warn if they don't

  - Bug: Invalid account names should only be reported once.

*** Lexer Level Errors

  - When an error occurs, skip the lexer to the next empty line and recommence.

** Make the Parser Reentrant

  - Make the parser reentrant [2014-08-02]. This is _not_ a difficult task.

    * Follow this:
      http://www.lemoda.net/c/reentrant-parser/
      http://flex.sourceforge.net/manual/Extra-Data.html
      to remove all globals from my lexer and make it truly reentrant and free of globals.

    * You need to add unit tests that check the correctness of line numbers on
      parsed directives and errors.

    * You need to remove the get_yylineno and get_yyfilename accessors.

    * You need to make the parser reentrant, by add this directive to the grammar:

         %parse-param { PyObject* builder}

      You also need to redefine yyerror() accordingly. I've done it and it
      works, it's simple, it's a 20 minute change:
      http://www.gnu.org/software/bison/manual/html_node/Parser-Function.html

    * You also need to make the lexer reentrant:
      http://flex.sourceforge.net/manual/Reentrant-Overview.html#Reentrant-Overview

         %option reentrant

      (I haven't tried this yet.)

    * Most of the "real" work involved is in removing the globals for lineno and
      filename.

    * Make sure the performance does not degrade as a result of doing this.


** Options

  - FIXME: We need to parse the options using the same argparse parser....

  - Remove the globals kludge in beancount/core/account.py, and weave the
    necessary AccountTypes instance all over the place.


** Syntax

  - You should support a payee with no description! This generates a parser
    error right now.

  - Allow '$' as currency symbol, don't translate to anything, it can just
    stand on its own as a unique kind of currency, it doesn't matter, no
    changes anywhere. Also add the Euro, GBP and yen symbols.

  - The syntax should support multiline strings naturally...

  - For Links vs. Tags: dont impose an order, parse as tags_or_links.
    Right now the order is tags_list and links_list.

  - You should accept commas in the input; simply ignore their value.

  - Add 1/rate syntax for prices (and anything... really, why not).
    Convert at parsing time.


*** Parser Testing

  - Support a mode for the lexer to spit out its results on stdout, so that we
    can cross-check with parsers in other languages.

*** Includes

  - With the new format... support includes, it makes a lot more sense to do
    that now! People want this too.

  - Idea: an include directive should have a "prefix" option, to add a prefix to
    all accounts from the included file.

*** Sensible Syntax for Lots

  - Consider making the lot syntax like this:

       -4 {GOOG @ 790.83 USD}

    instead of:

       -4 GOOG {790.83 USD}

    It's actually a lot more accurate to what's going on...

** Performance

  - Implement "D" in C, it's worth it. This should make a substantial difference.

  - Test using the empty case of list parsing to create the initial empty lists
    instead of the conditional in Parser.handle_list() and measure, to see if
    there is a significant difference in parsing performance.

  - Parser performance: try not calling back to builder for simple types that
    just return their value; measure the difference, it may be worth it, and we
    wouldn't lose much of flexibility, especially for the lexer types, which are
    aplenty.

  - Write the builder object in C... it won't change very much anymore, and
    that's probably simple enough.

  - Check the performance of D(). I suspect improving this routine
    could have a dramatic effect on performance.

** Documents

  - Write a proposal for implementing a transformation on a specific set of
    transactions, that supports capital gains with commission taken into
    account.

  - Can we automatically add a ^LINK to the document directive in order to
    associate a PDF with a document?!? -> For trade tickets. Maybe let the
    modules provide a import_link() function on the associated PDF files?
    (This is related to ^64647f10b2fd)

  - Adding the ability for links on document directives was also requested on
    the ledger-cli mailing list.

        On Sat, Apr 26, 2014 at 6:18 AM, Esben Stien <b0ef@esben-stien.name> wrote:

        "Craig Earls" <enderw88@gmail.com> writes:
         The first use in ledger-cli is to link each transaction to a document,
        which is pretty important in accounting;)

        Well no, not exactly. The thing you do in importing financial data is basically
        to funnel transactions from all of your statements from all your institutions
        in a single place in a single format with a single set of accounts, so that you
        can do reporting with a view of everything you have. Having support for a
        per-transaction link to a particular document is generally unnecessary--you can
        easily find the corresponding document by date if you need to.

        In order to associate a unique ID with a particular transaction, in Beancount
        you can use a "link" which is like a special kind of tag. I think Ledger has a
        similar feature, per-post ("tag"?). It looks like this in Beancount:

          2013-04-06 * "Invoice to Metropolis for job well done, waiting for payment."
          ^metropolis-invoice-103
             ...
             ...

        The "^...." bit is a link. You can have multiple links per transactions. The
        web interface can show you all transactions with the same link in a separate
        list (under the /link/.... URL).

        Separately, there is a "document" directive that allows you to associate a
        document with an account, e.g.

          2014-01-01 document  Expenses:Electricity
          "/path/to/filename/ConEdison-2013-12.pdf"

        Documents don't have to be declared that way explicitly: you can also tell
        Beancount about a root directory where it will find documents automatically and
        create the document entries for you. The files just have to be organized in a
        directory hierarchy mirrorring the account names exactly, and files must begin
        with "YYYY-MM-DD" to provide a date for the document. That's a simple
        convention. LedgerHub is able to move files that it recognizes to such a file
        hierarchy, so after you import the data, you file the files into e.g. a local
        git repo with all your statemetns, and your document entries show up in the
        registers. It's also a nice way to organize all your statements, so if you need
        to bring something up for e.g. a tax audit, you quickly know where to find it.

        Those two features are not related at the moment... but I think I'll add the
        ability to have links on document directives. That seems like an effective way
        one could associate a particular pdf document (given a declaration) with a list
        of transactions. You click on the link, see all the transactions + the
        document, and you can click on the document itself to see the detail. Seems
        like a legit idea.


  - Auto-doc from directories of files should ignore files already associated
    via an explicit documents directive; just ignore files with the same
    absolute name.

** Testing

  - Allow file objects to parse() and dump_lexer(). This should use fdopen() or
    whatever else to get this job done at the parser level.

  - You need to clean up the memory of the strings created; call free() on each
    string in the rules.

  - Add a unit test for pushtag/poptag errors.
  - Add unittests for tags, pushtag/poptag


** Dated Postings

  - In order to create multiple similar transactions at many dates in one
    syntax' entry, you could allow overriding the date on each posting, e.g.:

       2013-04-01 * Blah di bla
         2013-01-01  Grocery          10 USD
         2013-02-01  Grocery          10 USD
         2013-03-01  Grocery          10 USD
         Cash

    This would create three transactions, with these dates:

        date           aux-date
        2013-01-01     2013-04-01     10 / 3.33
        2013-02-01     2013-04-01     ...
        2013-03-01     2013-04-01     ...

    Could be a nice way to make distributed transactions.

  - Move 'effective date' to the postings in my input file, using the dated
    postings feature.


  - Another idea would be to make @pad able to pad for a percentage of the
    total, so that we're able to use @pad instead of "distribution of expenses"
    entries.


** Tags as Key-Values / Metadata

  - (reports) Implement account rendering ordering properly. Use meta-data on
    Open directives (maybe).

  - One idea Ledger uses well is the ability to associate key-values meta-data
    to transaction objects, a-la-Common Lisp. See the --pivot feature. It seems
    a bit superfluous at the moment, but may be useful in order to provide the
    ability to implement custom aggregations eventually, instead of using the
    strings. Maybe the payee could be a special case of this, e.g payee="value"

    (From mailing-list):

      Take this example:

      2011-01-01 * Opening balance
          Assets:Cash                               25.00 GBP
          Equity:Opening balance                   -25.00 GBP

      2011-02-01 * Sell to customer AAA
          ; Customer: AAA
          ; Invoice: 101
          Assets:Receivables                        10.00 GBP
          Income:Sale                              -10.00 GBP

      2011-02-02 * Sell to customer BBB
          ; Customer: BBB
          ; Invoice: 102
          Assets:Receivables                        11.00 GBP
          Income:Sale                              -11.00 GBP

      2011-02-03 * Sell to customer AAA
          ; Customer: AAA
          ; Invoice: 103
          Assets:Receivables                        12.00 GBP
          Income:Sale                              -12.00 GBP

      2011-02-03 * Money received from customer AAA for invoice 101
          ; Customer: AAA
          ; Invoice: 101
          Assets:Cash                               10.00 GBP
          Assets:Receivables                       -10.00 GBP

      Now you can see how much each customer owes you:

      ledger -f d bal assets:receivables --pivot Customer
                 23.00 GBP  Customer
                 12.00 GBP    AAA:Assets:Receivables
                 11.00 GBP    BBB:Assets:Receivables
      --------------------
                 23.00 GBP

      And you can see which invoices haven't been paid yet:

      ledger -f d bal assets:receivables --pivot Invoice
                 23.00 GBP  Invoice
                 11.00 GBP    102:Assets:Receivables
                 12.00 GBP    103:Assets:Receivables
      --------------------
                 23.00 GBP


  - Is it worthwhile to allow tags to become types and have values, like in
    Ledger? I'm not sure that's so useful, but it would provide a more powerful
    mechanism for selecting subsets of transactions.

  - If you add tags with values, you could define some special tags, like
    'document', which could automatically try to find the corresponding
    document in the repository and insert a link to it in the web page. I
    already have a managed stash of document filenames... something like this:

      2014-05-20 * "Invoice from Autodesk"
        #document: 2014-05-20.autodesk.invoice200.pdf
        Income:US:Autodesk  -3475.20 USD
        Assets:US:Checking

    A document filename that does not get resolved could spit out a warning in
    order to keep the file tidy. This is a nice idea... perhaps nicer than just
    insert entries for documents, an actual link. Not sure if it would make that
    much of a difference though. Something to ponder.


* Plugins
** Wash Sales

  - (script) Write a script to check whether an account's trades are subject to
    the wash sale rule (I need this for Google stock):

      "An Internal Revenue Service (IRS) rule that prohibits a taxpayer from
    claiming a loss on the sale or trade of a security in a wash sale. The rule
    defines a wash sale as one that occurs when an individual sells or trades a
    security at a loss, and within 30 days before or after this sale, buys a
    “substantially identical” stock or security, or acquires a contract or
    option to do so. A wash sale also results if an individual sells a security,
    and the spouse or a company controlled by the individual buys a
    substantially equivalent security."

    The wash sales amount should be reported in an account, and should be
    calculated as a plugin.

** Strict Unused Pad Directives

  - The validation check that pushes an error on unused pad directives should
    be moved to a plugin, that should be optional. There is rationale for
    allowing to keep unused pad directives. Don't be so strict, Martin.


** Link Trades

  - Create a plugin that will link together all reducing transactions
    automatically. When a transaction reduces a position, both transactions
    should have a common unique link. This can all get done in a plugin!


** Capital Gain Without Cost

  - Implement the proposal for putting the capital gain in the cost as a plugin
    that transforms the relevant transactions, those tagged as such. This will
    require some loosening of the booking method in order to make it easier to
    disambiguate a sale, and some good debugging tools as well.

    You could automatically look for the right amounts by looking at the signs.
    I think you could automate a lot of it.


** Auto-Link Booking Transactions

  - Automatically create a link between transactions that book each other.
    I'm not sure how I'm going to implement that - perhaps in the lot matching,
    a hash to the original entry will be kept in the lot - but we should be
    able to update the links to all the transactions that book together.

    This will be a great debugging tool as well... a very powerful idea that
    can be implemented entirely in a plug-in.


** Unrealized Gain

  - Find a way to pass in a plug-specific option via the file.

  - Unrealized capital gains could be inserted automatically into special
    sub-accounts, based on the current price and the cost-basis of particular
    accounts. This could be inserted automatically! e.g.

        DATE check Assets:US:Ameritrade:AAPL       10 AAPL {200 USD}

        DATE price AAPL  210 USD

      Assets:US:Ameritrade:AAPL                    2000 USD
      Assets:US:Ameritrade:AAPL:Gains               100 USD

    The "Gains" subaccount could be inserted automatically if the price differs
    from the cost basis... this would be a clever way to represent this! We
    could even do this by inserting a transaction automatically with an
    offsetting account... actually this would be the RIGHT way to do this!

      We need an option to designate which subaccount leaf to create all
      the new transactions for:

        %option account_unrealized  "Unrealized"

        2013-05-23 A "Booking unrealized gains for AAPL"
          Assets:US:Ameritrade:AAPL:Unrealized              230.45 USD
          Income:Unrealized                                -230.45 USD

      By doing this, the reporting does not have anything to do... it can choose
      to report positions at cost or in held units, and whether the gains are
      included or not entirely depends on whether these transactions have been
      inserted in or not.


** Strict Average Cost Inventory Booking Checker

  - Build a plugin that will check that accounts with average cost inventory
    booking method only have such reductions in them:

    https://docs.google.com/document/d/1F8IJ_7fMHZ75XFPocMokLxVZczAhrBRBVN9uMhQFCZ4/edit#heading=h.m74dwkjzqojh

      "Another approach would be to not enforce these aggregations, but to provide a
      plugin that would check that for those accounts that are marked as using the
      average cost inventory booking method by default, that only such bookings
      actually take place."

   This is, of cource, to be implemented only after implementing support for
   the average cost inventory booking method.


** Tip Calculator

  - Write another example plugin that splits "Expenses:Restaurant" legs into
    two two postings: "Expenses:Restaurant x 83%" and "Expenses:Tips x 17%".


** Vacation Cap Date

  - Make an plugin that computes the precise date at which my vacation will cap
    (240 VACHR) base on an account.


** Budget

  - Implement a plugin with budget constraints, as an example.


** Auto-Remove, Auto-Pad

  - Add a auto-remove-unused part of the auto_accounts plugin,
    that automatically removes Open directives for unused accounts. This is
    useful for demos and such.

  - Write a plugin that automatically inserts a padding directive for accounts
    with no open directive and with a balance check.


** Strict Signs Checker

  - Write a plugin that enables a check that all postings' amounts are of the
    correctly allowed sign, e.g. Expenses should almost always be a positive
    amount, Income a negative one, Assets can be both, also Liabilities. If an
    amount is posted in the contra direction, this should trigger a warning,
    unless the transaction is flag with a particular character, or some special
    tag is present.


** FBAR

  - Automatically compute the maximum account values of foreign accounts for
    the FBAR filing.


** After-Tax Balance Sheet

  - Ha... I think you just gave me a fun idea!  I'll write a plugin in Beancount
    that automatically adds a "future tax expense" entry to offset pre-tax money
    for the balance sheet, e.g. if I have a 401k account with a value of say
    100,000 USD in it, it would automatically insert an entry at the latest day
    like this:

      2014-07-03 F "Taxes to be paid on distributions."
        Expenses:Taxes:Federal        27000 USD
        Expenses:Taxes:StateNY         8000 USD
        Liabilities:FutureTaxesOnDistirbutiosn  -35000 USD

    This would make the balance sheet reflect only post-tax money, and thus be more
    meaningful.
    If I want to see post-tax money, I'll just enable the plugin from a
    command-line option.
    I'd have to find some generic way to identify which accounts are pre-tax
    somehow.



** Payees as Subaccounts

  - Create a plugin that will define subaccounts for payees within accounts and
    modify all the transactions accordingly. This would be a great way to kick
    the tires on this idea without affecting the rest of the system.

      Expenses:Electricity:ConEdison
      Expenses:Phone:TMobile
      Expenses:Groceries:WholeFoodsMarket
      Expenses:Groceries:UnionMarket

  - Should we define some notion of the default level for aggregation, per
    account? For example, in Expenses:Electricity:ConEdison, the default level
    of aggregation should be Expenses:Electricity. If we define that, using
    subaccounts should not bother us much.


** Dashboard

  Add the following to the portfolio dashboard:
  - PnL since yesterday, one week ago, two weeks ago, one month ago, three months ago
  - Current portfolio breakdowns
  - Cash report
  - A listing of short-term lots vs. long-term lots
  - Schedule of lots to become long-term in the near future
  - Returns (computed correctly, over many periods)

  From email to fxt:

    I want to build an investment dashboard, that would contain:

    - List of holdings, with various rollups (see the different aggregations of
      holdings reports)
    - Rollups of holdings against various types (e.g., Stocks vs. Bonds)
    - P/L since the morning or for the last day, over the last week, last two
      weeks, last month, last quarter, last year.
    - Report of uninvested cash and the detail of where it is
    - A listing of short-term vs. long-term lots, and a schedule of which lots are
      going to switch from short-term to long-term in the near future (to avoid
      selecting those for sale)
    - Returns, as computed by my prototype of our ideas during the bicycle trip
    - Automatically refresh current prices if run intra-day

    This script would run every hour on a crontab and generate static HTML files
    that I could access from my phone to make investment decisions and monitor
    gains/losses during the day. I'm certain you would appreciate having such a
    thing too. I want to integrate the code I already have out of
    beancount/experiments and start moving all this stuff to the
    beancount.dashboard.* and add unit tests and make it work on the tutorial file.
    This should make it easy for others to use.



* Tools
** Emacs Support

  - Set the comment-syntax; currently it thinks it's '# '

  - In the new mode, we need to recreate a function that will mark a posting as
    valid (replace '!' by '*').


* Reports
** Warnings

  - You should have _some_ way to highlight accounts with either failing checks
    in them, or '!' on their postings or transactions in the balance sheet
    and/or trial balance.

  - Perhaps we want to produce a report of all transactions with a highlight on
    them.

** Balance Sheet

  - (web) We really need to reorder the accounts in a way that is more
    sensible... it's annoying to see the accounts I care about at the top of
    the page. Cash, Points, AU, should be at the bottom... I wonder if there's
    a nice heuristic. Last updated date? I think that would be good enough.

  - We need to figure out how to order the accounts on the balsheet; I want the
    most relevant near the top. Sorting accounts: compute a score made up of

    * nb. txns from the last 3 months
    * nb. checks from the last 3 months (weighted more heavily)
    * line-no of Open directive in the file.
    * last updated date.

** Capital Statement

  - Implement the Capital Statement report

** Cash Flow Statement


** Statement of Retained Earnings

  - This is possible; search online for examples, makes sense that we should
    have one, it's really, really simple to do.

** Account Linkage Report

  - Generate a Graphviz link of all the interaccount transactions that are
    larger than a certain amount.

    Generate a graph for the main kinds of account
    interchanges, by looking at the most significant transactions
    between the accounts. For example, ignore transactions which are
    too small in absolute value, or whose total is too small a portion
    of the total.

    Fun little project: Create a graphviz output from a Ledger, where
    transactions above a certain amount would generate a link between
    accounts. Note:  the threshold could be either for single
    transactions, or for aggregate amounts (absolute value).

** HTML Rendering

  - Rendering: When you collapse a parent account, its aggregate amount should
    render, and disappear when not collapsed.

  - Numbers should align to the right.

  - USD and CAD should be aggregated in their own columns for balance sheet and
    income statements. These should be specified from the command-line.

  - All entries should have collapsing a-la-JavaScript, along with
    collapse/reveal all buttons. All JS.

  - If the software is finally fast enough in Go, render RESTful on the fly for
    any date:

    * REST:  /balsheet/20121231/
    * REST:  /income/20121231/20131231/

    This way, you could have any year on the same run. No need to restart, even
    have a menu with all the years, and perhaps even some of the latest months.

  - It would be really nice to render the line numbers to the source in the HTML

  - (Performance) Implement buffered output for faster response using a separate
    thread and an iterator that yields from app.write when the data buffer is
    large enough.

  - Postings that have a "!" flag should have at least their
    background red.

  - You should more explicitly state the beginning and ending period
    on each statement pages (it is super important information).
    Just below the title.



** Excel Output

  - Find good ways to transfer data to an Excel spreadsheet. A link to download
    a file should be supported.


** Credits and Debits Rendering

  - Color the background of numbers with an inverted sign (e.g. payments in a
    liability account) differently! There should be modes to rendering balance
    sheets and income statements with inverted amounts, and it should all be
    done client-side. When amounts are rendered as credits/debits, color their
    background distinctly, so that it's obvious what kind of sign convention is
    in use.


** Links to Source

  - The new format code should keep and optionally render the source file/line
    of any transaction, and allow clicking to get to the source line in the
    rendering.

  - Maybe there should be a script that can take a report specification and
    output a list of emacs-compatible links to the entries, interspersed with
    the text format rendering! You could go "next-error" to go through the
    entries in time order, emacs taking you there one-by-one.

** Multi-Period Reports

  - One kind of report that would be GREAT is a single grid with all income accounts
    on the left with year by year on the horizontal. An overview of all the
    years. Same with month-by-month report.


** CSV Reports / Text Reports

 - Using an intermediate data structure, produce text and csv / xls reports,
   downloadable from the web front-end, or even generatable directly. All of
   this reporting infrastructure should be reusable, ideally.

  - A text rendering of the balance sheet / income statement would be
    _very_ useful for collaboration/communication with others. Add a link to
    download a text version of any report. This would be made easy if we only
    have a few distinct types of reports.

** Plots / Time-Series

  - Create a command to extract time series for any account, as a csv file. You
    could then easily use this for plotting!

  - Generate graphs of account amounts over time
  - Include average amounts, average delta amount

** List of Positions

  - Given a list of entries, you should be able to extract a list of positions
    at any point in time. Provide this as a simple function that can just be
    reused.

  - The list of positions should provide a way to check the purchase price of
    each position.

  - Positions should attempt to fetch current values using this:
    http://www.google.com/ig/api?stock=RGAGX


** Maximum Values Report

  - You should report a trial-balance -like listing of the minimum and maximum
    values of all the accounts.

** Event Reports

  - We should be able to count the days of each event type.

** Distribution of Expenses and Income

  - Add a pie chart to visualize the constitution of the Income Statement for
    Expenses and Income.

** Summary Reports

  - To create custom views, for example, weekly summaries, you could
    convert the ledger into another ledger, where entries would have
    been replaced by summary entries instead, and all the other
    functionalities would still work.

** Financial Ratio Analysis

  - Add these: http://www.csun.edu/~bjc20362/Controlling-2.pdf

** Budgeting / Goals

  - We could easily add features for budgeting, e.g. somehow set goals and then
    report on the difference between actual and the goal, and project in the
    future according to rate, e.g.:

       ;; Check that the total for this position between 2013-06-01 and 2013-12-31 < 800 USD
       2013-12-31 goal  Expenses:US:Restaurant  2013-06-01  < 800 USD

       ;; Check that the balance of this account on 2013-12-31 is >= 1000 USD
       2013-12-31 goal  Assets:Savings  >= 1000 USD


** Trades

  - You should be able to report on all booked trades during a period,
    especially with the new booking algorithm, this will be useful.
    Create a new report type for this.

* Web Interface
** Programmable View

  - GREAT IDEA! Have a web form that you can input a view filtering expression,
    e.g.  year:2014 component:Google
    to have that year's transactions made with this component. Encode the
    results in a unique string that you can decode and create a corresponding
    view of the subset selected by the expression. You can then view any of the
    reports for that subset! This means we can then get rid of many of the root
    page's links automatically, yet still provide all the opportunities... this
    is the way to go, and would best mirror the command-line capabilities.

** Error reporting

  - We really need to list all the '!' entries somewhere; they should be
    annoying.

  - In the balance sheet or trial balance, mark accounts that have errors in
    red, or add a little red start next to them.

  - Implement basic error reporting page from the list of errors.

** Debits and Credits

  - The new balance sheets should be able to invert the numbers (and then they
    should get rendered differently). Basically, every number shown should be
    either in signed or cr/dr format. We should be able to switch between the
    two at render time. This should work across all number-rendering routines
    everywhere--do this centrally.

  - In the balance sheet and income statement, we need to render the amounts
    inverted (and in a slightly different style).

** Links

  - Serve links on: /link/LINK, this needs to be implemented; render a nice
    "link" href on the description somehow, use a fancy unicode char (no
    graphics).

  - (web) Render links to the right of descriptions, and the link href link
    should actually render a page of the related linked entries.

** Single-View Server

  - Idea: for condo & baking files into a zip file: allow serving only one
    ledger realization.

    * One option is to use the same base/root straing as for the web URL:

         http://localhost:8080/byyear/2013/...

      serve_one_ledger(getledger('byyear/2013'), port=8080)
      --realization='byyear/2013'

    This would serve only that realization, and not others. This way I could
    bake only this one in a zip file. This would be useful.

** Code Org

  - (web) Move table rendering functions into their own files, smaller files.

** Aesthetics

  - In the entries table HTML, highlight the relevant posting leg somehow, maybe
    use a '>>' marker, or make it bold. Something. (Bold is too much, use >>.)

  - Render "as of YYYY-MM-DD" under the title for Balance Sheet, and "from
    YYYY-MM-DD to YYYY-MM-DD" under the title for Income Statement


  - Answer to favicon.ico request.

  - Add an option to render the entries table upwards, not just downwards.

  - Use that beautiful new font (Roboto) from Tactile in the new rendering.
    Totally worth it. Use the nice Lucida-like font for numbers, like in
    TurboTax.


*** JavaScript / Client-Side Interaction

  - Render balance sheet/ income statement cells with two numbers for parent
    nodes, so that when you collapse a node, all the amounts of its children sum
    up automatically and display in its cell. You should have a consistent
    report regardless of whether nodes are collapsed or not. This will require
    some JavaScript effort.

  - Implemented a JavaScript cursor in JS. J, K up down. SPC = toggle.

  - In Journal view, pressing 'C' should toggle displaying the checks on and off.

** Trial Balance

  - We should have a nicer way to tell what accounts need to be updated.
    Highlight them red if they haven't been updated in more a month
    (configurable).
    Put the last updated date in the balance sheet or perhaps the trial balance
    page. Should be easy; we don't need a dedicated page for this.

  - Do we need a dedicated page for listing all documents? This page could
    include documents without a date, could be rendered as a tree-table, with
    the list of each document in the corresponding account. Maybe that's
    overkill. DK.

  - Shove more information in the Trial Balance page, info about errors, documents, etc.

** Multi-Year

  - A multi-year report is a global report.

** Source

  - The source page should take a special '?line=ddd' parameter that will
    scroll the page to the transaction at that line.

** Conversions

  - Render the Conversions amount at the bottom of the Conversions page...

* Export
** HTML Export as File

  - Test "bean-bake" with the v2, it doesn't appear to work.

** XML

  - Output to a structured XML format, some people are finding that useful to
    build other visualizations. In order to test this completely, do a
    round-trip test.  The code should live in beancount.parser, parallel to the
    existing code there.


** Ledger

  - Export the compatible subset to Ledger format, so you can compare the
    reports. This should be done from a tool called "bean-convert".


** Visualizations
*** TreeMaps

  - You just *have* to generate TreeMaps of the Expenses and Assets subtrees:
    http://bost.ocks.org/mike/treemap/


** Portfolio tracking softwares

  - You should be able to export to input files or APIs for websites that track
    portfolios for you, such as Google Finance and Yahoo and others. Use the
    list of holdings as input. This should perhaps just be another report name.

* Documentation
** Challenges

  - Document those below which I'm already able to do, and those which require
    new features to be able to be done, move them into a separate appendix,
    with explanations on how to do it.

**** Cash vs. Accrual Accounting

Of course a real accountant would just do this: (accrual based accounting)

2014-05-19 * "Booking tithe”
 Expenses:Tithe     300 USD
 Liabilities:Tithe     -300 USD

2014-05-20 * “Paying tithe”
  Liabilities:Tithe      300 USD
  Assets:Checking  -300 USD

But this records the expense on a different day than when you actually paid it.
That would be a problem if, for example, you live in the US and wanted to claim
a tax deduction for the tithe, in which case you must claim the deduction for
the year the tithe was actually paid (cash based accounting).

This is indeed the right solution to this! Accumulate a liability as you go,
and resolve it with real transactions later on.

This case keeps coming back again and again, of wanting to do accrual
accounting but wanting to do cash declarations. I think we need to have a long
and separate discussion about cash vs accrual accounting and for sure we can
come up with a creative solution that solves this problem.



**** Can I generate a nice year-on-year summary of income and expenses?

  - Including RSP contribs, like my bu spreadsheet that I crafted manually? Can
    I do that? That would be awesome!

**** Maximum Balance

  - Can I compute the maximum value of each account at the end of every year
    (for foreign assets decl.) This would be useful for FBAR / FATCA
    declarations.

**** Complete Return (IRR) on Condo

  - Challenge: Can I compute IRR return on my condo accurately?
    TODO: Add benefits received as an Income, as transactions.
    You should be able to compute the IRR of any Ledger!

**** Taxation Rate

  - Challenge: Can I automatically compute my taxation rate for every year?

**** List of Assets

  - Challenge: Can I obtain a list of my assets at any time?

**** Make a report of currency exposure

  - For a particular balance sheet, report the total currency exposure of the
    ledger. This should be a very simple report, probably in the form of a pie
    chart.  Maybe this pie chart should be located in the capital report
    (possibly makes sense).

**** Capital Gains

  - Capital gains should not count commissions nor on the buy nor on the
    sell side. How do we book them like this?  Can we count this somehow
    automatically? Misc accounts? Not sure.

**** Inflation Adjusted Balance Sheets and Charts

  - It would be AWESOME to look at a balance sheets from the past but
    inflation-adjusted for any date... Answer this question easily:

      "What was I making in 2010 in today's dollar terms?"

  - How would I produce an inflation adjusted version of some charts. Maybe all
    charts should have that option?

**** Statement of Assets (for Will)

  - In order to have someone else be able to take care of your business, you
    should be able to produce a list of the accounts open at the end of the
    period, with the account ids and balances. This should be printable and
    storable, for someone else to take care of your things in case you die.


**** Compare common costs using constant TMV

  - Look at average meal 10 years ago, average electricity, etc. things that
    should be equal, and correct for the time-value-of-money, compare prices
    today with prices then. Maybe come up with some kind of constant unit that
    I can convert everything to.

**** GIFI Reporting

  - You could write a script to automatically fill this form:
    http://www.cra-arc.gc.ca/E/pub/tg/rc4088/rc4088-12e.pdf

      "With Beancount, one thing that would be doable _outside_ of Beancount, as
    a separate script, is to associate a set of accounts to these GIFI codes and
    automatically generate the forms."


** Change List

- Implemented in Python 3, from scratch.

- Internal data structures are more functional, immutable, allowing you to more
  easily create scripts that use the in-memory data. Overall, the new code is
  way simpler and much easier to understand because of this. It's actually
  become dead simple.

- New, simplified, and more consistent (and rigid) syntax will make it possible
  to add more features in the future, and to have parsers in other languages too
  (e.g. Go).

- Booking trades with capital gain tracking should now work.

- The new parser is written in C, so it is much much faster, and future changes
  will be easier

- The new web server fixes annoying rendering issues.

  * Balance sheet amounts can now reported in terms of book values.
  * Debit accounts can now be rendered with positive numbers (color-coded).
  * The internal data structure changes are much more general, and allow, for
    instance, creating a balance sheet at any point in time. In particular, you
    can have a balance sheet at the beginning and end of an exercise.

- Some internal design flaws were fixed, like checks on filtered ledgers showing
  up from incorrect periods.

- Various outputs to text, csv, and xls are now supported for easier sharing.

- The input file is monitored by the server, and can be automatically reloaded.
  This makes it easier to just start the web server, then edit the file to
  update what you need.

- There is no need to specify a filter period anymore; the interface is able to
  realize any required periods, and the GUI provides access to most common
  cross-sections (all, by year, by tag, by payee, transactions with bookings,
  etc.). You should be able to just specify the GUI.

- Client-side javascript has been added for a neater, more compact rendering of
  journals.

- New scripts to extract a list of current positions at any time, and global
  summaries over many years or months.


** Presentation Material

  - Use impress.js to built a visualization of the DE method

  - Record a video, that's an easy way to explain how this works.

  - IDEA!!!  Use drawings a-la-ThinkBig or whatever it is. This will be the
    perfect medium for this. Mix it with video. Start writing a detailed script.

  - Begin with a USB key in hand. "On this 8 GB USB key, I have all of 8 years
    history of financial transactions in my life. Every single price paid that
    went recorded into an account it these.<|MERGE_RESOLUTION|>--- conflicted
+++ resolved
@@ -5,21 +5,6 @@
 
   - Complete presentation
 
-<<<<<<< HEAD
-  - Rename compute_balance_amount() -> compute_weight() and provide functions to
-    compute units, weight, etc. from Position objects, using consistent
-    terminology.
-
-  - Rename Position.get_amount() -> Position.get_units(). Make sure the
-    terminology matches that of Inventory.
-
-  - I think we should remove Inventory.get_amounts(), replace by get_units().
-
-  - Revise beancount.loader.load() to beancount.loader.load_file() + alias, as
-    for the parser.
-
-=======
->>>>>>> 1e49c6fe
   - Create a two-column tool to convert one column into two columns (for text
     mode balance sheet and income statement). The equivalent UNIX tool does not
     exist. Select columns by regexp.
